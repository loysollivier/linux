/*
 * ALSA SoC Texas Instruments TLV320DAC33 codec driver
 *
 * Author: Peter Ujfalusi <peter.ujfalusi@ti.com>
 *
 * Copyright:   (C) 2009 Nokia Corporation
 *
 * This program is free software; you can redistribute it and/or modify
 * it under the terms of the GNU General Public License version 2 as
 * published by the Free Software Foundation.
 *
 * This program is distributed in the hope that it will be useful, but
 * WITHOUT ANY WARRANTY; without even the implied warranty of
 * MERCHANTABILITY or FITNESS FOR A PARTICULAR PURPOSE.  See the GNU
 * General Public License for more details.
 *
 * You should have received a copy of the GNU General Public License
 * along with this program; if not, write to the Free Software
 * Foundation, Inc., 51 Franklin St, Fifth Floor, Boston, MA
 * 02110-1301 USA
 *
 */

#include <linux/module.h>
#include <linux/moduleparam.h>
#include <linux/init.h>
#include <linux/delay.h>
#include <linux/pm.h>
#include <linux/i2c.h>
#include <linux/interrupt.h>
#include <linux/gpio.h>
#include <linux/regulator/consumer.h>
#include <linux/slab.h>
#include <sound/core.h>
#include <sound/pcm.h>
#include <sound/pcm_params.h>
#include <sound/soc.h>
#include <sound/initval.h>
#include <sound/tlv.h>

#include <sound/tlv320dac33-plat.h>
#include "tlv320dac33.h"

/*
 * The internal FIFO is 24576 bytes long
 * It can be configured to hold 16bit or 24bit samples
 * In 16bit configuration the FIFO can hold 6144 stereo samples
 * In 24bit configuration the FIFO can hold 4096 stereo samples
 */
#define DAC33_FIFO_SIZE_16BIT	6144
#define DAC33_FIFO_SIZE_24BIT	4096
#define DAC33_MODE7_MARGIN	10	/* Safety margin for FIFO in Mode7 */

#define BURST_BASEFREQ_HZ	49152000

#define SAMPLES_TO_US(rate, samples) \
	(1000000000 / (((rate) * 1000) / (samples)))

#define US_TO_SAMPLES(rate, us) \
	((rate) / (1000000 / ((us) < 1000000 ? (us) : 1000000)))

#define UTHR_FROM_PERIOD_SIZE(samples, playrate, burstrate) \
	(((samples)*5000) / (((burstrate)*5000) / ((burstrate) - (playrate))))

static void dac33_calculate_times(struct snd_pcm_substream *substream,
				  struct snd_soc_codec *codec);
static int dac33_prepare_chip(struct snd_pcm_substream *substream,
			      struct snd_soc_codec *codec);

enum dac33_state {
	DAC33_IDLE = 0,
	DAC33_PREFILL,
	DAC33_PLAYBACK,
	DAC33_FLUSH,
};

enum dac33_fifo_modes {
	DAC33_FIFO_BYPASS = 0,
	DAC33_FIFO_MODE1,
	DAC33_FIFO_MODE7,
	DAC33_FIFO_LAST_MODE,
};

#define DAC33_NUM_SUPPLIES 3
static const char *dac33_supply_names[DAC33_NUM_SUPPLIES] = {
	"AVDD",
	"DVDD",
	"IOVDD",
};

struct tlv320dac33_priv {
	struct mutex mutex;
	struct work_struct work;
	struct snd_soc_codec *codec;
	struct regulator_bulk_data supplies[DAC33_NUM_SUPPLIES];
	struct snd_pcm_substream *substream;
	int power_gpio;
	int chip_power;
	int irq;
	unsigned int refclk;

	unsigned int alarm_threshold;	/* set to be half of LATENCY_TIME_MS */
	enum dac33_fifo_modes fifo_mode;/* FIFO mode selection */
	unsigned int fifo_size;		/* Size of the FIFO in samples */
	unsigned int nsample;		/* burst read amount from host */
	int mode1_latency;		/* latency caused by the i2c writes in
					 * us */
	u8 burst_bclkdiv;		/* BCLK divider value in burst mode */
	u8 *reg_cache;
	unsigned int burst_rate;	/* Interface speed in Burst modes */

	int keep_bclk;			/* Keep the BCLK continuously running
					 * in FIFO modes */
	spinlock_t lock;
	unsigned long long t_stamp1;	/* Time stamp for FIFO modes to */
	unsigned long long t_stamp2;	/* calculate the FIFO caused delay */

	unsigned int mode1_us_burst;	/* Time to burst read n number of
					 * samples */
	unsigned int mode7_us_to_lthr;	/* Time to reach lthr from uthr */

	unsigned int uthr;

	enum dac33_state state;
	struct i2c_client *i2c;
};

static const u8 dac33_reg[DAC33_CACHEREGNUM] = {
0x00, 0x00, 0x00, 0x00, /* 0x00 - 0x03 */
0x00, 0x00, 0x00, 0x00, /* 0x04 - 0x07 */
0x00, 0x00, 0x00, 0x00, /* 0x08 - 0x0b */
0x00, 0x00, 0x00, 0x00, /* 0x0c - 0x0f */
0x00, 0x00, 0x00, 0x00, /* 0x10 - 0x13 */
0x00, 0x00, 0x00, 0x00, /* 0x14 - 0x17 */
0x00, 0x00, 0x00, 0x00, /* 0x18 - 0x1b */
0x00, 0x00, 0x00, 0x00, /* 0x1c - 0x1f */
0x00, 0x00, 0x00, 0x00, /* 0x20 - 0x23 */
0x00, 0x00, 0x00, 0x00, /* 0x24 - 0x27 */
0x00, 0x00, 0x00, 0x00, /* 0x28 - 0x2b */
0x00, 0x00, 0x00, 0x80, /* 0x2c - 0x2f */
0x80, 0x00, 0x00, 0x00, /* 0x30 - 0x33 */
0x00, 0x00, 0x00, 0x00, /* 0x34 - 0x37 */
0x00, 0x00,             /* 0x38 - 0x39 */
/* Registers 0x3a - 0x3f are reserved  */
            0x00, 0x00, /* 0x3a - 0x3b */
0x00, 0x00, 0x00, 0x00, /* 0x3c - 0x3f */

0x00, 0x00, 0x00, 0x00, /* 0x40 - 0x43 */
0x00, 0x80,             /* 0x44 - 0x45 */
/* Registers 0x46 - 0x47 are reserved  */
            0x80, 0x80, /* 0x46 - 0x47 */

0x80, 0x00, 0x00,       /* 0x48 - 0x4a */
/* Registers 0x4b - 0x7c are reserved  */
                  0x00, /* 0x4b        */
0x00, 0x00, 0x00, 0x00, /* 0x4c - 0x4f */
0x00, 0x00, 0x00, 0x00, /* 0x50 - 0x53 */
0x00, 0x00, 0x00, 0x00, /* 0x54 - 0x57 */
0x00, 0x00, 0x00, 0x00, /* 0x58 - 0x5b */
0x00, 0x00, 0x00, 0x00, /* 0x5c - 0x5f */
0x00, 0x00, 0x00, 0x00, /* 0x60 - 0x63 */
0x00, 0x00, 0x00, 0x00, /* 0x64 - 0x67 */
0x00, 0x00, 0x00, 0x00, /* 0x68 - 0x6b */
0x00, 0x00, 0x00, 0x00, /* 0x6c - 0x6f */
0x00, 0x00, 0x00, 0x00, /* 0x70 - 0x73 */
0x00, 0x00, 0x00, 0x00, /* 0x74 - 0x77 */
0x00, 0x00, 0x00, 0x00, /* 0x78 - 0x7b */
0x00,                   /* 0x7c        */

      0xda, 0x33, 0x03, /* 0x7d - 0x7f */
};

/* Register read and write */
static inline unsigned int dac33_read_reg_cache(struct snd_soc_codec *codec,
						unsigned reg)
{
	struct tlv320dac33_priv *dac33 = snd_soc_codec_get_drvdata(codec);
	u8 *cache = dac33->reg_cache;
	if (reg >= DAC33_CACHEREGNUM)
		return 0;

	return cache[reg];
}

static inline void dac33_write_reg_cache(struct snd_soc_codec *codec,
					 u8 reg, u8 value)
{
	struct tlv320dac33_priv *dac33 = snd_soc_codec_get_drvdata(codec);
	u8 *cache = dac33->reg_cache;
	if (reg >= DAC33_CACHEREGNUM)
		return;

	cache[reg] = value;
}

static int dac33_read(struct snd_soc_codec *codec, unsigned int reg,
		      u8 *value)
{
	struct tlv320dac33_priv *dac33 = snd_soc_codec_get_drvdata(codec);
	int val, ret = 0;

	*value = reg & 0xff;

	/* If powered off, return the cached value */
	if (dac33->chip_power) {
		val = i2c_smbus_read_byte_data(dac33->i2c, value[0]);
		if (val < 0) {
			dev_err(codec->dev, "Read failed (%d)\n", val);
			value[0] = dac33_read_reg_cache(codec, reg);
			ret = val;
		} else {
			value[0] = val;
			dac33_write_reg_cache(codec, reg, val);
		}
	} else {
		value[0] = dac33_read_reg_cache(codec, reg);
	}

	return ret;
}

static int dac33_write(struct snd_soc_codec *codec, unsigned int reg,
		       unsigned int value)
{
	struct tlv320dac33_priv *dac33 = snd_soc_codec_get_drvdata(codec);
	u8 data[2];
	int ret = 0;

	/*
	 * data is
	 *   D15..D8 dac33 register offset
	 *   D7...D0 register data
	 */
	data[0] = reg & 0xff;
	data[1] = value & 0xff;

	dac33_write_reg_cache(codec, data[0], data[1]);
	if (dac33->chip_power) {
		ret = i2c_master_send(dac33->i2c, data, 2);
		if (ret != 2)
			dev_err(codec->dev, "Write failed (%d)\n", ret);
		else
			ret = 0;
	}

	return ret;
}

<<<<<<< HEAD
=======
static int dac33_write_locked(struct snd_soc_codec *codec, unsigned int reg,
			      unsigned int value)
{
	struct tlv320dac33_priv *dac33 = snd_soc_codec_get_drvdata(codec);
	int ret;

	mutex_lock(&dac33->mutex);
	ret = dac33_write(codec, reg, value);
	mutex_unlock(&dac33->mutex);

	return ret;
}

>>>>>>> 8f05b9c6
#define DAC33_I2C_ADDR_AUTOINC	0x80
static int dac33_write16(struct snd_soc_codec *codec, unsigned int reg,
		       unsigned int value)
{
	struct tlv320dac33_priv *dac33 = snd_soc_codec_get_drvdata(codec);
	u8 data[3];
	int ret = 0;

	/*
	 * data is
	 *   D23..D16 dac33 register offset
	 *   D15..D8  register data MSB
	 *   D7...D0  register data LSB
	 */
	data[0] = reg & 0xff;
	data[1] = (value >> 8) & 0xff;
	data[2] = value & 0xff;

	dac33_write_reg_cache(codec, data[0], data[1]);
	dac33_write_reg_cache(codec, data[0] + 1, data[2]);

	if (dac33->chip_power) {
		/* We need to set autoincrement mode for 16 bit writes */
		data[0] |= DAC33_I2C_ADDR_AUTOINC;
		ret = i2c_master_send(dac33->i2c, data, 3);
		if (ret != 3)
			dev_err(codec->dev, "Write failed (%d)\n", ret);
		else
			ret = 0;
	}

	return ret;
}

static void dac33_init_chip(struct snd_soc_codec *codec)
{
	struct tlv320dac33_priv *dac33 = snd_soc_codec_get_drvdata(codec);

	if (unlikely(!dac33->chip_power))
		return;

	/* A : DAC sample rate Fsref/1.5 */
	dac33_write(codec, DAC33_DAC_CTRL_A, DAC33_DACRATE(0));
	/* B : DAC src=normal, not muted */
	dac33_write(codec, DAC33_DAC_CTRL_B, DAC33_DACSRCR_RIGHT |
					     DAC33_DACSRCL_LEFT);
	/* C : (defaults) */
	dac33_write(codec, DAC33_DAC_CTRL_C, 0x00);

	/* 73 : volume soft stepping control,
	 clock source = internal osc (?) */
	dac33_write(codec, DAC33_ANA_VOL_SOFT_STEP_CTRL, DAC33_VOLCLKEN);

	/* Restore only selected registers (gains mostly) */
	dac33_write(codec, DAC33_LDAC_DIG_VOL_CTRL,
		    dac33_read_reg_cache(codec, DAC33_LDAC_DIG_VOL_CTRL));
	dac33_write(codec, DAC33_RDAC_DIG_VOL_CTRL,
		    dac33_read_reg_cache(codec, DAC33_RDAC_DIG_VOL_CTRL));

	dac33_write(codec, DAC33_LINEL_TO_LLO_VOL,
		    dac33_read_reg_cache(codec, DAC33_LINEL_TO_LLO_VOL));
	dac33_write(codec, DAC33_LINER_TO_RLO_VOL,
		    dac33_read_reg_cache(codec, DAC33_LINER_TO_RLO_VOL));

	dac33_write(codec, DAC33_OUT_AMP_CTRL,
		    dac33_read_reg_cache(codec, DAC33_OUT_AMP_CTRL));

	dac33_write(codec, DAC33_LDAC_PWR_CTRL,
		    dac33_read_reg_cache(codec, DAC33_LDAC_PWR_CTRL));
	dac33_write(codec, DAC33_RDAC_PWR_CTRL,
		    dac33_read_reg_cache(codec, DAC33_RDAC_PWR_CTRL));
}

static inline int dac33_read_id(struct snd_soc_codec *codec)
{
	int i, ret = 0;
	u8 reg;

	for (i = 0; i < 3; i++) {
		ret = dac33_read(codec, DAC33_DEVICE_ID_MSB + i, &reg);
		if (ret < 0)
			break;
	}

	return ret;
}

static inline void dac33_soft_power(struct snd_soc_codec *codec, int power)
{
	u8 reg;

	reg = dac33_read_reg_cache(codec, DAC33_PWR_CTRL);
	if (power)
		reg |= DAC33_PDNALLB;
	else
		reg &= ~(DAC33_PDNALLB | DAC33_OSCPDNB |
			 DAC33_DACRPDNB | DAC33_DACLPDNB);
	dac33_write(codec, DAC33_PWR_CTRL, reg);
}

static inline void dac33_disable_digital(struct snd_soc_codec *codec)
{
	u8 reg;

	/* Stop the DAI clock */
	reg = dac33_read_reg_cache(codec, DAC33_SER_AUDIOIF_CTRL_B);
	reg &= ~DAC33_BCLKON;
	dac33_write(codec, DAC33_SER_AUDIOIF_CTRL_B, reg);

	/* Power down the Oscillator, and DACs */
	reg = dac33_read_reg_cache(codec, DAC33_PWR_CTRL);
	reg &= ~(DAC33_OSCPDNB | DAC33_DACRPDNB | DAC33_DACLPDNB);
	dac33_write(codec, DAC33_PWR_CTRL, reg);
}

static int dac33_hard_power(struct snd_soc_codec *codec, int power)
{
	struct tlv320dac33_priv *dac33 = snd_soc_codec_get_drvdata(codec);
	int ret = 0;

	mutex_lock(&dac33->mutex);

	/* Safety check */
	if (unlikely(power == dac33->chip_power)) {
		dev_dbg(codec->dev, "Trying to set the same power state: %s\n",
			power ? "ON" : "OFF");
		goto exit;
	}

	if (power) {
		ret = regulator_bulk_enable(ARRAY_SIZE(dac33->supplies),
					  dac33->supplies);
		if (ret != 0) {
			dev_err(codec->dev,
				"Failed to enable supplies: %d\n", ret);
				goto exit;
		}

		if (dac33->power_gpio >= 0)
			gpio_set_value(dac33->power_gpio, 1);

		dac33->chip_power = 1;
	} else {
		dac33_soft_power(codec, 0);
		if (dac33->power_gpio >= 0)
			gpio_set_value(dac33->power_gpio, 0);

		ret = regulator_bulk_disable(ARRAY_SIZE(dac33->supplies),
					     dac33->supplies);
		if (ret != 0) {
			dev_err(codec->dev,
				"Failed to disable supplies: %d\n", ret);
			goto exit;
		}

		dac33->chip_power = 0;
	}

exit:
	mutex_unlock(&dac33->mutex);
	return ret;
}

static int dac33_playback_event(struct snd_soc_dapm_widget *w,
		struct snd_kcontrol *kcontrol, int event)
{
	struct snd_soc_codec *codec = snd_soc_dapm_to_codec(w->dapm);
	struct tlv320dac33_priv *dac33 = snd_soc_codec_get_drvdata(codec);

	switch (event) {
	case SND_SOC_DAPM_PRE_PMU:
		if (likely(dac33->substream)) {
			dac33_calculate_times(dac33->substream, codec);
			dac33_prepare_chip(dac33->substream, codec);
		}
		break;
	case SND_SOC_DAPM_POST_PMD:
		dac33_disable_digital(codec);
		break;
	}
	return 0;
}

static int dac33_get_fifo_mode(struct snd_kcontrol *kcontrol,
			 struct snd_ctl_elem_value *ucontrol)
{
	struct snd_soc_codec *codec = snd_soc_kcontrol_codec(kcontrol);
	struct tlv320dac33_priv *dac33 = snd_soc_codec_get_drvdata(codec);

	ucontrol->value.enumerated.item[0] = dac33->fifo_mode;

	return 0;
}

static int dac33_set_fifo_mode(struct snd_kcontrol *kcontrol,
			 struct snd_ctl_elem_value *ucontrol)
{
	struct snd_soc_codec *codec = snd_soc_kcontrol_codec(kcontrol);
	struct tlv320dac33_priv *dac33 = snd_soc_codec_get_drvdata(codec);
	int ret = 0;

	if (dac33->fifo_mode == ucontrol->value.enumerated.item[0])
		return 0;
	/* Do not allow changes while stream is running*/
	if (snd_soc_codec_is_active(codec))
		return -EPERM;

	if (ucontrol->value.enumerated.item[0] >= DAC33_FIFO_LAST_MODE)
		ret = -EINVAL;
	else
		dac33->fifo_mode = ucontrol->value.enumerated.item[0];

	return ret;
}

/* Codec operation modes */
static const char *dac33_fifo_mode_texts[] = {
	"Bypass", "Mode 1", "Mode 7"
};

static SOC_ENUM_SINGLE_EXT_DECL(dac33_fifo_mode_enum, dac33_fifo_mode_texts);

/* L/R Line Output Gain */
static const char *lr_lineout_gain_texts[] = {
	"Line -12dB DAC 0dB", "Line -6dB DAC 6dB",
	"Line 0dB DAC 12dB", "Line 6dB DAC 18dB",
};

static SOC_ENUM_SINGLE_DECL(l_lineout_gain_enum,
			    DAC33_LDAC_PWR_CTRL, 0,
			    lr_lineout_gain_texts);

static SOC_ENUM_SINGLE_DECL(r_lineout_gain_enum,
			    DAC33_RDAC_PWR_CTRL, 0,
			    lr_lineout_gain_texts);

/*
 * DACL/R digital volume control:
 * from 0 dB to -63.5 in 0.5 dB steps
 * Need to be inverted later on:
 * 0x00 == 0 dB
 * 0x7f == -63.5 dB
 */
static DECLARE_TLV_DB_SCALE(dac_digivol_tlv, -6350, 50, 0);

static const struct snd_kcontrol_new dac33_snd_controls[] = {
	SOC_DOUBLE_R_TLV("DAC Digital Playback Volume",
		DAC33_LDAC_DIG_VOL_CTRL, DAC33_RDAC_DIG_VOL_CTRL,
		0, 0x7f, 1, dac_digivol_tlv),
	SOC_DOUBLE_R("DAC Digital Playback Switch",
		 DAC33_LDAC_DIG_VOL_CTRL, DAC33_RDAC_DIG_VOL_CTRL, 7, 1, 1),
	SOC_DOUBLE_R("Line to Line Out Volume",
		 DAC33_LINEL_TO_LLO_VOL, DAC33_LINER_TO_RLO_VOL, 0, 127, 1),
	SOC_ENUM("Left Line Output Gain", l_lineout_gain_enum),
	SOC_ENUM("Right Line Output Gain", r_lineout_gain_enum),
};

static const struct snd_kcontrol_new dac33_mode_snd_controls[] = {
	SOC_ENUM_EXT("FIFO Mode", dac33_fifo_mode_enum,
		 dac33_get_fifo_mode, dac33_set_fifo_mode),
};

/* Analog bypass */
static const struct snd_kcontrol_new dac33_dapm_abypassl_control =
	SOC_DAPM_SINGLE("Switch", DAC33_LINEL_TO_LLO_VOL, 7, 1, 1);

static const struct snd_kcontrol_new dac33_dapm_abypassr_control =
	SOC_DAPM_SINGLE("Switch", DAC33_LINER_TO_RLO_VOL, 7, 1, 1);

/* LOP L/R invert selection */
static const char *dac33_lr_lom_texts[] = {"DAC", "LOP"};

static SOC_ENUM_SINGLE_DECL(dac33_left_lom_enum,
			    DAC33_OUT_AMP_CTRL, 3,
			    dac33_lr_lom_texts);

static const struct snd_kcontrol_new dac33_dapm_left_lom_control =
SOC_DAPM_ENUM("Route", dac33_left_lom_enum);

static SOC_ENUM_SINGLE_DECL(dac33_right_lom_enum,
			    DAC33_OUT_AMP_CTRL, 2,
			    dac33_lr_lom_texts);

static const struct snd_kcontrol_new dac33_dapm_right_lom_control =
SOC_DAPM_ENUM("Route", dac33_right_lom_enum);

static const struct snd_soc_dapm_widget dac33_dapm_widgets[] = {
	SND_SOC_DAPM_OUTPUT("LEFT_LO"),
	SND_SOC_DAPM_OUTPUT("RIGHT_LO"),

	SND_SOC_DAPM_INPUT("LINEL"),
	SND_SOC_DAPM_INPUT("LINER"),

	SND_SOC_DAPM_DAC("DACL", "Left Playback", SND_SOC_NOPM, 0, 0),
	SND_SOC_DAPM_DAC("DACR", "Right Playback", SND_SOC_NOPM, 0, 0),

	/* Analog bypass */
	SND_SOC_DAPM_SWITCH("Analog Left Bypass", SND_SOC_NOPM, 0, 0,
				&dac33_dapm_abypassl_control),
	SND_SOC_DAPM_SWITCH("Analog Right Bypass", SND_SOC_NOPM, 0, 0,
				&dac33_dapm_abypassr_control),

	SND_SOC_DAPM_MUX("Left LOM Inverted From", SND_SOC_NOPM, 0, 0,
		&dac33_dapm_left_lom_control),
	SND_SOC_DAPM_MUX("Right LOM Inverted From", SND_SOC_NOPM, 0, 0,
		&dac33_dapm_right_lom_control),
	/*
	 * For DAPM path, when only the anlog bypass path is enabled, and the
	 * LOP inverted from the corresponding DAC side.
	 * This is needed, so we can attach the DAC power supply in this case.
	 */
	SND_SOC_DAPM_PGA("Left Bypass PGA", SND_SOC_NOPM, 0, 0, NULL, 0),
	SND_SOC_DAPM_PGA("Right Bypass PGA", SND_SOC_NOPM, 0, 0, NULL, 0),

	SND_SOC_DAPM_REG(snd_soc_dapm_mixer, "Output Left Amplifier",
			 DAC33_OUT_AMP_PWR_CTRL, 6, 3, 3, 0),
	SND_SOC_DAPM_REG(snd_soc_dapm_mixer, "Output Right Amplifier",
			 DAC33_OUT_AMP_PWR_CTRL, 4, 3, 3, 0),

	SND_SOC_DAPM_SUPPLY("Left DAC Power",
			    DAC33_LDAC_PWR_CTRL, 2, 0, NULL, 0),
	SND_SOC_DAPM_SUPPLY("Right DAC Power",
			    DAC33_RDAC_PWR_CTRL, 2, 0, NULL, 0),

	SND_SOC_DAPM_SUPPLY("Codec Power",
			    DAC33_PWR_CTRL, 4, 0, NULL, 0),

	SND_SOC_DAPM_PRE("Pre Playback", dac33_playback_event),
	SND_SOC_DAPM_POST("Post Playback", dac33_playback_event),
};

static const struct snd_soc_dapm_route audio_map[] = {
	/* Analog bypass */
	{"Analog Left Bypass", "Switch", "LINEL"},
	{"Analog Right Bypass", "Switch", "LINER"},

	{"Output Left Amplifier", NULL, "DACL"},
	{"Output Right Amplifier", NULL, "DACR"},

	{"Left Bypass PGA", NULL, "Analog Left Bypass"},
	{"Right Bypass PGA", NULL, "Analog Right Bypass"},

	{"Left LOM Inverted From", "DAC", "Left Bypass PGA"},
	{"Right LOM Inverted From", "DAC", "Right Bypass PGA"},
	{"Left LOM Inverted From", "LOP", "Analog Left Bypass"},
	{"Right LOM Inverted From", "LOP", "Analog Right Bypass"},

	{"Output Left Amplifier", NULL, "Left LOM Inverted From"},
	{"Output Right Amplifier", NULL, "Right LOM Inverted From"},

	{"DACL", NULL, "Left DAC Power"},
	{"DACR", NULL, "Right DAC Power"},

	{"Left Bypass PGA", NULL, "Left DAC Power"},
	{"Right Bypass PGA", NULL, "Right DAC Power"},

	/* output */
	{"LEFT_LO", NULL, "Output Left Amplifier"},
	{"RIGHT_LO", NULL, "Output Right Amplifier"},

	{"LEFT_LO", NULL, "Codec Power"},
	{"RIGHT_LO", NULL, "Codec Power"},
};

static int dac33_set_bias_level(struct snd_soc_codec *codec,
				enum snd_soc_bias_level level)
{
	int ret;

	switch (level) {
	case SND_SOC_BIAS_ON:
		break;
	case SND_SOC_BIAS_PREPARE:
		break;
	case SND_SOC_BIAS_STANDBY:
		if (snd_soc_codec_get_bias_level(codec) == SND_SOC_BIAS_OFF) {
			/* Coming from OFF, switch on the codec */
			ret = dac33_hard_power(codec, 1);
			if (ret != 0)
				return ret;

			dac33_init_chip(codec);
		}
		break;
	case SND_SOC_BIAS_OFF:
		/* Do not power off, when the codec is already off */
		if (snd_soc_codec_get_bias_level(codec) == SND_SOC_BIAS_OFF)
			return 0;
		ret = dac33_hard_power(codec, 0);
		if (ret != 0)
			return ret;
		break;
	}

	return 0;
}

static inline void dac33_prefill_handler(struct tlv320dac33_priv *dac33)
{
	struct snd_soc_codec *codec = dac33->codec;
	unsigned int delay;
	unsigned long flags;

	switch (dac33->fifo_mode) {
	case DAC33_FIFO_MODE1:
		dac33_write16(codec, DAC33_NSAMPLE_MSB,
			DAC33_THRREG(dac33->nsample));

		/* Take the timestamps */
		spin_lock_irqsave(&dac33->lock, flags);
		dac33->t_stamp2 = ktime_to_us(ktime_get());
		dac33->t_stamp1 = dac33->t_stamp2;
		spin_unlock_irqrestore(&dac33->lock, flags);

		dac33_write16(codec, DAC33_PREFILL_MSB,
				DAC33_THRREG(dac33->alarm_threshold));
		/* Enable Alarm Threshold IRQ with a delay */
		delay = SAMPLES_TO_US(dac33->burst_rate,
				     dac33->alarm_threshold) + 1000;
		usleep_range(delay, delay + 500);
		dac33_write(codec, DAC33_FIFO_IRQ_MASK, DAC33_MAT);
		break;
	case DAC33_FIFO_MODE7:
		/* Take the timestamp */
		spin_lock_irqsave(&dac33->lock, flags);
		dac33->t_stamp1 = ktime_to_us(ktime_get());
		/* Move back the timestamp with drain time */
		dac33->t_stamp1 -= dac33->mode7_us_to_lthr;
		spin_unlock_irqrestore(&dac33->lock, flags);

		dac33_write16(codec, DAC33_PREFILL_MSB,
				DAC33_THRREG(DAC33_MODE7_MARGIN));

		/* Enable Upper Threshold IRQ */
		dac33_write(codec, DAC33_FIFO_IRQ_MASK, DAC33_MUT);
		break;
	default:
		dev_warn(codec->dev, "Unhandled FIFO mode: %d\n",
							dac33->fifo_mode);
		break;
	}
}

static inline void dac33_playback_handler(struct tlv320dac33_priv *dac33)
{
	struct snd_soc_codec *codec = dac33->codec;
	unsigned long flags;

	switch (dac33->fifo_mode) {
	case DAC33_FIFO_MODE1:
		/* Take the timestamp */
		spin_lock_irqsave(&dac33->lock, flags);
		dac33->t_stamp2 = ktime_to_us(ktime_get());
		spin_unlock_irqrestore(&dac33->lock, flags);

		dac33_write16(codec, DAC33_NSAMPLE_MSB,
				DAC33_THRREG(dac33->nsample));
		break;
	case DAC33_FIFO_MODE7:
		/* At the moment we are not using interrupts in mode7 */
		break;
	default:
		dev_warn(codec->dev, "Unhandled FIFO mode: %d\n",
							dac33->fifo_mode);
		break;
	}
}

static void dac33_work(struct work_struct *work)
{
	struct snd_soc_codec *codec;
	struct tlv320dac33_priv *dac33;
	u8 reg;

	dac33 = container_of(work, struct tlv320dac33_priv, work);
	codec = dac33->codec;

	mutex_lock(&dac33->mutex);
	switch (dac33->state) {
	case DAC33_PREFILL:
		dac33->state = DAC33_PLAYBACK;
		dac33_prefill_handler(dac33);
		break;
	case DAC33_PLAYBACK:
		dac33_playback_handler(dac33);
		break;
	case DAC33_IDLE:
		break;
	case DAC33_FLUSH:
		dac33->state = DAC33_IDLE;
		/* Mask all interrupts from dac33 */
		dac33_write(codec, DAC33_FIFO_IRQ_MASK, 0);

		/* flush fifo */
		reg = dac33_read_reg_cache(codec, DAC33_FIFO_CTRL_A);
		reg |= DAC33_FIFOFLUSH;
		dac33_write(codec, DAC33_FIFO_CTRL_A, reg);
		break;
	}
	mutex_unlock(&dac33->mutex);
}

static irqreturn_t dac33_interrupt_handler(int irq, void *dev)
{
	struct snd_soc_codec *codec = dev;
	struct tlv320dac33_priv *dac33 = snd_soc_codec_get_drvdata(codec);
	unsigned long flags;

	spin_lock_irqsave(&dac33->lock, flags);
	dac33->t_stamp1 = ktime_to_us(ktime_get());
	spin_unlock_irqrestore(&dac33->lock, flags);

	/* Do not schedule the workqueue in Mode7 */
	if (dac33->fifo_mode != DAC33_FIFO_MODE7)
		schedule_work(&dac33->work);

	return IRQ_HANDLED;
}

static void dac33_oscwait(struct snd_soc_codec *codec)
{
	int timeout = 60;
	u8 reg;

	do {
		usleep_range(1000, 2000);
		dac33_read(codec, DAC33_INT_OSC_STATUS, &reg);
	} while (((reg & 0x03) != DAC33_OSCSTATUS_NORMAL) && timeout--);
	if ((reg & 0x03) != DAC33_OSCSTATUS_NORMAL)
		dev_err(codec->dev,
			"internal oscillator calibration failed\n");
}

static int dac33_startup(struct snd_pcm_substream *substream,
			   struct snd_soc_dai *dai)
{
	struct snd_soc_codec *codec = dai->codec;
	struct tlv320dac33_priv *dac33 = snd_soc_codec_get_drvdata(codec);

	/* Stream started, save the substream pointer */
	dac33->substream = substream;

	return 0;
}

static void dac33_shutdown(struct snd_pcm_substream *substream,
			     struct snd_soc_dai *dai)
{
	struct snd_soc_codec *codec = dai->codec;
	struct tlv320dac33_priv *dac33 = snd_soc_codec_get_drvdata(codec);

	dac33->substream = NULL;
}

#define CALC_BURST_RATE(bclkdiv, bclk_per_sample) \
	(BURST_BASEFREQ_HZ / bclkdiv / bclk_per_sample)
static int dac33_hw_params(struct snd_pcm_substream *substream,
			   struct snd_pcm_hw_params *params,
			   struct snd_soc_dai *dai)
{
	struct snd_soc_codec *codec = dai->codec;
	struct tlv320dac33_priv *dac33 = snd_soc_codec_get_drvdata(codec);

	/* Check parameters for validity */
	switch (params_rate(params)) {
	case 44100:
	case 48000:
		break;
	default:
		dev_err(codec->dev, "unsupported rate %d\n",
			params_rate(params));
		return -EINVAL;
	}

	switch (params_width(params)) {
	case 16:
		dac33->fifo_size = DAC33_FIFO_SIZE_16BIT;
		dac33->burst_rate = CALC_BURST_RATE(dac33->burst_bclkdiv, 32);
		break;
	case 32:
		dac33->fifo_size = DAC33_FIFO_SIZE_24BIT;
		dac33->burst_rate = CALC_BURST_RATE(dac33->burst_bclkdiv, 64);
		break;
	default:
		dev_err(codec->dev, "unsupported width %d\n",
			params_width(params));
		return -EINVAL;
	}

	return 0;
}

#define CALC_OSCSET(rate, refclk) ( \
	((((rate * 10000) / refclk) * 4096) + 7000) / 10000)
#define CALC_RATIOSET(rate, refclk) ( \
	((((refclk  * 100000) / rate) * 16384) + 50000) / 100000)

/*
 * tlv320dac33 is strict on the sequence of the register writes, if the register
 * writes happens in different order, than dac33 might end up in unknown state.
 * Use the known, working sequence of register writes to initialize the dac33.
 */
static int dac33_prepare_chip(struct snd_pcm_substream *substream,
			      struct snd_soc_codec *codec)
{
	struct tlv320dac33_priv *dac33 = snd_soc_codec_get_drvdata(codec);
	unsigned int oscset, ratioset, pwr_ctrl, reg_tmp;
	u8 aictrl_a, aictrl_b, fifoctrl_a;

	switch (substream->runtime->rate) {
	case 44100:
	case 48000:
		oscset = CALC_OSCSET(substream->runtime->rate, dac33->refclk);
		ratioset = CALC_RATIOSET(substream->runtime->rate,
					 dac33->refclk);
		break;
	default:
		dev_err(codec->dev, "unsupported rate %d\n",
			substream->runtime->rate);
		return -EINVAL;
	}


	aictrl_a = dac33_read_reg_cache(codec, DAC33_SER_AUDIOIF_CTRL_A);
	aictrl_a &= ~(DAC33_NCYCL_MASK | DAC33_WLEN_MASK);
	/* Read FIFO control A, and clear FIFO flush bit */
	fifoctrl_a = dac33_read_reg_cache(codec, DAC33_FIFO_CTRL_A);
	fifoctrl_a &= ~DAC33_FIFOFLUSH;

	fifoctrl_a &= ~DAC33_WIDTH;
	switch (substream->runtime->format) {
	case SNDRV_PCM_FORMAT_S16_LE:
		aictrl_a |= (DAC33_NCYCL_16 | DAC33_WLEN_16);
		fifoctrl_a |= DAC33_WIDTH;
		break;
	case SNDRV_PCM_FORMAT_S32_LE:
		aictrl_a |= (DAC33_NCYCL_32 | DAC33_WLEN_24);
		break;
	default:
		dev_err(codec->dev, "unsupported format %d\n",
			substream->runtime->format);
		return -EINVAL;
	}

	mutex_lock(&dac33->mutex);

	if (!dac33->chip_power) {
		/*
		 * Chip is not powered yet.
		 * Do the init in the dac33_set_bias_level later.
		 */
		mutex_unlock(&dac33->mutex);
		return 0;
	}

	dac33_soft_power(codec, 0);
	dac33_soft_power(codec, 1);

	reg_tmp = dac33_read_reg_cache(codec, DAC33_INT_OSC_CTRL);
	dac33_write(codec, DAC33_INT_OSC_CTRL, reg_tmp);

	/* Write registers 0x08 and 0x09 (MSB, LSB) */
	dac33_write16(codec, DAC33_INT_OSC_FREQ_RAT_A, oscset);

	/* OSC calibration time */
	dac33_write(codec, DAC33_CALIB_TIME, 96);

	/* adjustment treshold & step */
	dac33_write(codec, DAC33_INT_OSC_CTRL_B, DAC33_ADJTHRSHLD(2) |
						 DAC33_ADJSTEP(1));

	/* div=4 / gain=1 / div */
	dac33_write(codec, DAC33_INT_OSC_CTRL_C, DAC33_REFDIV(4));

	pwr_ctrl = dac33_read_reg_cache(codec, DAC33_PWR_CTRL);
	pwr_ctrl |= DAC33_OSCPDNB | DAC33_DACRPDNB | DAC33_DACLPDNB;
	dac33_write(codec, DAC33_PWR_CTRL, pwr_ctrl);

	dac33_oscwait(codec);

	if (dac33->fifo_mode) {
		/* Generic for all FIFO modes */
		/* 50-51 : ASRC Control registers */
		dac33_write(codec, DAC33_ASRC_CTRL_A, DAC33_SRCLKDIV(1));
		dac33_write(codec, DAC33_ASRC_CTRL_B, 1); /* ??? */

		/* Write registers 0x34 and 0x35 (MSB, LSB) */
		dac33_write16(codec, DAC33_SRC_REF_CLK_RATIO_A, ratioset);

		/* Set interrupts to high active */
		dac33_write(codec, DAC33_INTP_CTRL_A, DAC33_INTPM_AHIGH);
	} else {
		/* FIFO bypass mode */
		/* 50-51 : ASRC Control registers */
		dac33_write(codec, DAC33_ASRC_CTRL_A, DAC33_SRCBYP);
		dac33_write(codec, DAC33_ASRC_CTRL_B, 0); /* ??? */
	}

	/* Interrupt behaviour configuration */
	switch (dac33->fifo_mode) {
	case DAC33_FIFO_MODE1:
		dac33_write(codec, DAC33_FIFO_IRQ_MODE_B,
			    DAC33_ATM(DAC33_FIFO_IRQ_MODE_LEVEL));
		break;
	case DAC33_FIFO_MODE7:
		dac33_write(codec, DAC33_FIFO_IRQ_MODE_A,
			DAC33_UTM(DAC33_FIFO_IRQ_MODE_LEVEL));
		break;
	default:
		/* in FIFO bypass mode, the interrupts are not used */
		break;
	}

	aictrl_b = dac33_read_reg_cache(codec, DAC33_SER_AUDIOIF_CTRL_B);

	switch (dac33->fifo_mode) {
	case DAC33_FIFO_MODE1:
		/*
		 * For mode1:
		 * Disable the FIFO bypass (Enable the use of FIFO)
		 * Select nSample mode
		 * BCLK is only running when data is needed by DAC33
		 */
		fifoctrl_a &= ~DAC33_FBYPAS;
		fifoctrl_a &= ~DAC33_FAUTO;
		if (dac33->keep_bclk)
			aictrl_b |= DAC33_BCLKON;
		else
			aictrl_b &= ~DAC33_BCLKON;
		break;
	case DAC33_FIFO_MODE7:
		/*
		 * For mode1:
		 * Disable the FIFO bypass (Enable the use of FIFO)
		 * Select Threshold mode
		 * BCLK is only running when data is needed by DAC33
		 */
		fifoctrl_a &= ~DAC33_FBYPAS;
		fifoctrl_a |= DAC33_FAUTO;
		if (dac33->keep_bclk)
			aictrl_b |= DAC33_BCLKON;
		else
			aictrl_b &= ~DAC33_BCLKON;
		break;
	default:
		/*
		 * For FIFO bypass mode:
		 * Enable the FIFO bypass (Disable the FIFO use)
		 * Set the BCLK as continuous
		 */
		fifoctrl_a |= DAC33_FBYPAS;
		aictrl_b |= DAC33_BCLKON;
		break;
	}

	dac33_write(codec, DAC33_FIFO_CTRL_A, fifoctrl_a);
	dac33_write(codec, DAC33_SER_AUDIOIF_CTRL_A, aictrl_a);
	dac33_write(codec, DAC33_SER_AUDIOIF_CTRL_B, aictrl_b);

	/*
	 * BCLK divide ratio
	 * 0: 1.5
	 * 1: 1
	 * 2: 2
	 * ...
	 * 254: 254
	 * 255: 255
	 */
	if (dac33->fifo_mode)
		dac33_write(codec, DAC33_SER_AUDIOIF_CTRL_C,
							dac33->burst_bclkdiv);
	else
		if (substream->runtime->format == SNDRV_PCM_FORMAT_S16_LE)
			dac33_write(codec, DAC33_SER_AUDIOIF_CTRL_C, 32);
		else
			dac33_write(codec, DAC33_SER_AUDIOIF_CTRL_C, 16);

	switch (dac33->fifo_mode) {
	case DAC33_FIFO_MODE1:
		dac33_write16(codec, DAC33_ATHR_MSB,
			      DAC33_THRREG(dac33->alarm_threshold));
		break;
	case DAC33_FIFO_MODE7:
		/*
		 * Configure the threshold levels, and leave 10 sample space
		 * at the bottom, and also at the top of the FIFO
		 */
		dac33_write16(codec, DAC33_UTHR_MSB, DAC33_THRREG(dac33->uthr));
		dac33_write16(codec, DAC33_LTHR_MSB,
			      DAC33_THRREG(DAC33_MODE7_MARGIN));
		break;
	default:
		break;
	}

	mutex_unlock(&dac33->mutex);

	return 0;
}

static void dac33_calculate_times(struct snd_pcm_substream *substream,
				  struct snd_soc_codec *codec)
{
	struct tlv320dac33_priv *dac33 = snd_soc_codec_get_drvdata(codec);
	unsigned int period_size = substream->runtime->period_size;
	unsigned int rate = substream->runtime->rate;
	unsigned int nsample_limit;

	/* In bypass mode we don't need to calculate */
	if (!dac33->fifo_mode)
		return;

	switch (dac33->fifo_mode) {
	case DAC33_FIFO_MODE1:
		/* Number of samples under i2c latency */
		dac33->alarm_threshold = US_TO_SAMPLES(rate,
						dac33->mode1_latency);
		nsample_limit = dac33->fifo_size - dac33->alarm_threshold;

		if (period_size <= dac33->alarm_threshold)
			/*
			 * Configure nSamaple to number of periods,
			 * which covers the latency requironment.
			 */
			dac33->nsample = period_size *
				((dac33->alarm_threshold / period_size) +
				(dac33->alarm_threshold % period_size ?
				1 : 0));
		else if (period_size > nsample_limit)
			dac33->nsample = nsample_limit;
		else
			dac33->nsample = period_size;

		dac33->mode1_us_burst = SAMPLES_TO_US(dac33->burst_rate,
						      dac33->nsample);
		dac33->t_stamp1 = 0;
		dac33->t_stamp2 = 0;
		break;
	case DAC33_FIFO_MODE7:
		dac33->uthr = UTHR_FROM_PERIOD_SIZE(period_size, rate,
						    dac33->burst_rate) + 9;
		if (dac33->uthr > (dac33->fifo_size - DAC33_MODE7_MARGIN))
			dac33->uthr = dac33->fifo_size - DAC33_MODE7_MARGIN;
		if (dac33->uthr < (DAC33_MODE7_MARGIN + 10))
			dac33->uthr = (DAC33_MODE7_MARGIN + 10);

		dac33->mode7_us_to_lthr =
				SAMPLES_TO_US(substream->runtime->rate,
					dac33->uthr - DAC33_MODE7_MARGIN + 1);
		dac33->t_stamp1 = 0;
		break;
	default:
		break;
	}

}

static int dac33_pcm_trigger(struct snd_pcm_substream *substream, int cmd,
			     struct snd_soc_dai *dai)
{
	struct snd_soc_codec *codec = dai->codec;
	struct tlv320dac33_priv *dac33 = snd_soc_codec_get_drvdata(codec);
	int ret = 0;

	switch (cmd) {
	case SNDRV_PCM_TRIGGER_START:
	case SNDRV_PCM_TRIGGER_RESUME:
	case SNDRV_PCM_TRIGGER_PAUSE_RELEASE:
		if (dac33->fifo_mode) {
			dac33->state = DAC33_PREFILL;
			schedule_work(&dac33->work);
		}
		break;
	case SNDRV_PCM_TRIGGER_STOP:
	case SNDRV_PCM_TRIGGER_SUSPEND:
	case SNDRV_PCM_TRIGGER_PAUSE_PUSH:
		if (dac33->fifo_mode) {
			dac33->state = DAC33_FLUSH;
			schedule_work(&dac33->work);
		}
		break;
	default:
		ret = -EINVAL;
	}

	return ret;
}

static snd_pcm_sframes_t dac33_dai_delay(
			struct snd_pcm_substream *substream,
			struct snd_soc_dai *dai)
{
	struct snd_soc_codec *codec = dai->codec;
	struct tlv320dac33_priv *dac33 = snd_soc_codec_get_drvdata(codec);
	unsigned long long t0, t1, t_now;
	unsigned int time_delta, uthr;
	int samples_out, samples_in, samples;
	snd_pcm_sframes_t delay = 0;
	unsigned long flags;

	switch (dac33->fifo_mode) {
	case DAC33_FIFO_BYPASS:
		break;
	case DAC33_FIFO_MODE1:
		spin_lock_irqsave(&dac33->lock, flags);
		t0 = dac33->t_stamp1;
		t1 = dac33->t_stamp2;
		spin_unlock_irqrestore(&dac33->lock, flags);
		t_now = ktime_to_us(ktime_get());

		/* We have not started to fill the FIFO yet, delay is 0 */
		if (!t1)
			goto out;

		if (t0 > t1) {
			/*
			 * Phase 1:
			 * After Alarm threshold, and before nSample write
			 */
			time_delta = t_now - t0;
			samples_out = time_delta ? US_TO_SAMPLES(
						substream->runtime->rate,
						time_delta) : 0;

			if (likely(dac33->alarm_threshold > samples_out))
				delay = dac33->alarm_threshold - samples_out;
			else
				delay = 0;
		} else if ((t_now - t1) <= dac33->mode1_us_burst) {
			/*
			 * Phase 2:
			 * After nSample write (during burst operation)
			 */
			time_delta = t_now - t0;
			samples_out = time_delta ? US_TO_SAMPLES(
						substream->runtime->rate,
						time_delta) : 0;

			time_delta = t_now - t1;
			samples_in = time_delta ? US_TO_SAMPLES(
						dac33->burst_rate,
						time_delta) : 0;

			samples = dac33->alarm_threshold;
			samples += (samples_in - samples_out);

			if (likely(samples > 0))
				delay = samples;
			else
				delay = 0;
		} else {
			/*
			 * Phase 3:
			 * After burst operation, before next alarm threshold
			 */
			time_delta = t_now - t0;
			samples_out = time_delta ? US_TO_SAMPLES(
						substream->runtime->rate,
						time_delta) : 0;

			samples_in = dac33->nsample;
			samples = dac33->alarm_threshold;
			samples += (samples_in - samples_out);

			if (likely(samples > 0))
				delay = samples > dac33->fifo_size ?
					dac33->fifo_size : samples;
			else
				delay = 0;
		}
		break;
	case DAC33_FIFO_MODE7:
		spin_lock_irqsave(&dac33->lock, flags);
		t0 = dac33->t_stamp1;
		uthr = dac33->uthr;
		spin_unlock_irqrestore(&dac33->lock, flags);
		t_now = ktime_to_us(ktime_get());

		/* We have not started to fill the FIFO yet, delay is 0 */
		if (!t0)
			goto out;

		if (t_now <= t0) {
			/*
			 * Either the timestamps are messed or equal. Report
			 * maximum delay
			 */
			delay = uthr;
			goto out;
		}

		time_delta = t_now - t0;
		if (time_delta <= dac33->mode7_us_to_lthr) {
			/*
			* Phase 1:
			* After burst (draining phase)
			*/
			samples_out = US_TO_SAMPLES(
					substream->runtime->rate,
					time_delta);

			if (likely(uthr > samples_out))
				delay = uthr - samples_out;
			else
				delay = 0;
		} else {
			/*
			* Phase 2:
			* During burst operation
			*/
			time_delta = time_delta - dac33->mode7_us_to_lthr;

			samples_out = US_TO_SAMPLES(
					substream->runtime->rate,
					time_delta);
			samples_in = US_TO_SAMPLES(
					dac33->burst_rate,
					time_delta);
			delay = DAC33_MODE7_MARGIN + samples_in - samples_out;

			if (unlikely(delay > uthr))
				delay = uthr;
		}
		break;
	default:
		dev_warn(codec->dev, "Unhandled FIFO mode: %d\n",
							dac33->fifo_mode);
		break;
	}
out:
	return delay;
}

static int dac33_set_dai_sysclk(struct snd_soc_dai *codec_dai,
		int clk_id, unsigned int freq, int dir)
{
	struct snd_soc_codec *codec = codec_dai->codec;
	struct tlv320dac33_priv *dac33 = snd_soc_codec_get_drvdata(codec);
	u8 ioc_reg, asrcb_reg;

	ioc_reg = dac33_read_reg_cache(codec, DAC33_INT_OSC_CTRL);
	asrcb_reg = dac33_read_reg_cache(codec, DAC33_ASRC_CTRL_B);
	switch (clk_id) {
	case TLV320DAC33_MCLK:
		ioc_reg |= DAC33_REFSEL;
		asrcb_reg |= DAC33_SRCREFSEL;
		break;
	case TLV320DAC33_SLEEPCLK:
		ioc_reg &= ~DAC33_REFSEL;
		asrcb_reg &= ~DAC33_SRCREFSEL;
		break;
	default:
		dev_err(codec->dev, "Invalid clock ID (%d)\n", clk_id);
		break;
	}
	dac33->refclk = freq;

	dac33_write_reg_cache(codec, DAC33_INT_OSC_CTRL, ioc_reg);
	dac33_write_reg_cache(codec, DAC33_ASRC_CTRL_B, asrcb_reg);

	return 0;
}

static int dac33_set_dai_fmt(struct snd_soc_dai *codec_dai,
			     unsigned int fmt)
{
	struct snd_soc_codec *codec = codec_dai->codec;
	struct tlv320dac33_priv *dac33 = snd_soc_codec_get_drvdata(codec);
	u8 aictrl_a, aictrl_b;

	aictrl_a = dac33_read_reg_cache(codec, DAC33_SER_AUDIOIF_CTRL_A);
	aictrl_b = dac33_read_reg_cache(codec, DAC33_SER_AUDIOIF_CTRL_B);
	/* set master/slave audio interface */
	switch (fmt & SND_SOC_DAIFMT_MASTER_MASK) {
	case SND_SOC_DAIFMT_CBM_CFM:
		/* Codec Master */
		aictrl_a |= (DAC33_MSBCLK | DAC33_MSWCLK);
		break;
	case SND_SOC_DAIFMT_CBS_CFS:
		/* Codec Slave */
		if (dac33->fifo_mode) {
			dev_err(codec->dev, "FIFO mode requires master mode\n");
			return -EINVAL;
		} else
			aictrl_a &= ~(DAC33_MSBCLK | DAC33_MSWCLK);
		break;
	default:
		return -EINVAL;
	}

	aictrl_a &= ~DAC33_AFMT_MASK;
	switch (fmt & SND_SOC_DAIFMT_FORMAT_MASK) {
	case SND_SOC_DAIFMT_I2S:
		aictrl_a |= DAC33_AFMT_I2S;
		break;
	case SND_SOC_DAIFMT_DSP_A:
		aictrl_a |= DAC33_AFMT_DSP;
		aictrl_b &= ~DAC33_DATA_DELAY_MASK;
		aictrl_b |= DAC33_DATA_DELAY(0);
		break;
	case SND_SOC_DAIFMT_RIGHT_J:
		aictrl_a |= DAC33_AFMT_RIGHT_J;
		break;
	case SND_SOC_DAIFMT_LEFT_J:
		aictrl_a |= DAC33_AFMT_LEFT_J;
		break;
	default:
		dev_err(codec->dev, "Unsupported format (%u)\n",
			fmt & SND_SOC_DAIFMT_FORMAT_MASK);
		return -EINVAL;
	}

	dac33_write_reg_cache(codec, DAC33_SER_AUDIOIF_CTRL_A, aictrl_a);
	dac33_write_reg_cache(codec, DAC33_SER_AUDIOIF_CTRL_B, aictrl_b);

	return 0;
}

static int dac33_soc_probe(struct snd_soc_codec *codec)
{
	struct tlv320dac33_priv *dac33 = snd_soc_codec_get_drvdata(codec);
	int ret = 0;

	dac33->codec = codec;

	/* Read the tlv320dac33 ID registers */
	ret = dac33_hard_power(codec, 1);
	if (ret != 0) {
		dev_err(codec->dev, "Failed to power up codec: %d\n", ret);
		goto err_power;
	}
	ret = dac33_read_id(codec);
	dac33_hard_power(codec, 0);

	if (ret < 0) {
		dev_err(codec->dev, "Failed to read chip ID: %d\n", ret);
		ret = -ENODEV;
		goto err_power;
	}

	/* Check if the IRQ number is valid and request it */
	if (dac33->irq >= 0) {
		ret = request_irq(dac33->irq, dac33_interrupt_handler,
				  IRQF_TRIGGER_RISING,
				  codec->component.name, codec);
		if (ret < 0) {
			dev_err(codec->dev, "Could not request IRQ%d (%d)\n",
						dac33->irq, ret);
			dac33->irq = -1;
		}
		if (dac33->irq != -1) {
			INIT_WORK(&dac33->work, dac33_work);
		}
	}

	/* Only add the FIFO controls, if we have valid IRQ number */
	if (dac33->irq >= 0)
		snd_soc_add_codec_controls(codec, dac33_mode_snd_controls,
				     ARRAY_SIZE(dac33_mode_snd_controls));

err_power:
	return ret;
}

static int dac33_soc_remove(struct snd_soc_codec *codec)
{
	struct tlv320dac33_priv *dac33 = snd_soc_codec_get_drvdata(codec);

	if (dac33->irq >= 0) {
		free_irq(dac33->irq, dac33->codec);
		flush_work(&dac33->work);
	}
	return 0;
}

static const struct snd_soc_codec_driver soc_codec_dev_tlv320dac33 = {
	.set_bias_level = dac33_set_bias_level,
	.idle_bias_off = true,

	.probe = dac33_soc_probe,
	.remove = dac33_soc_remove,

	.component_driver = {
		.controls		= dac33_snd_controls,
		.num_controls		= ARRAY_SIZE(dac33_snd_controls),
		.dapm_widgets		= dac33_dapm_widgets,
		.num_dapm_widgets	= ARRAY_SIZE(dac33_dapm_widgets),
		.dapm_routes		= audio_map,
		.num_dapm_routes	= ARRAY_SIZE(audio_map),
	},
};

#define DAC33_RATES	(SNDRV_PCM_RATE_44100 | \
			 SNDRV_PCM_RATE_48000)
#define DAC33_FORMATS	(SNDRV_PCM_FMTBIT_S16_LE | SNDRV_PCM_FMTBIT_S32_LE)

static const struct snd_soc_dai_ops dac33_dai_ops = {
	.startup	= dac33_startup,
	.shutdown	= dac33_shutdown,
	.hw_params	= dac33_hw_params,
	.trigger	= dac33_pcm_trigger,
	.delay		= dac33_dai_delay,
	.set_sysclk	= dac33_set_dai_sysclk,
	.set_fmt	= dac33_set_dai_fmt,
};

static struct snd_soc_dai_driver dac33_dai = {
	.name = "tlv320dac33-hifi",
	.playback = {
		.stream_name = "Playback",
		.channels_min = 2,
		.channels_max = 2,
		.rates = DAC33_RATES,
		.formats = DAC33_FORMATS,
		.sig_bits = 24,
	},
	.ops = &dac33_dai_ops,
};

static int dac33_i2c_probe(struct i2c_client *client,
			   const struct i2c_device_id *id)
{
	struct tlv320dac33_platform_data *pdata;
	struct tlv320dac33_priv *dac33;
	int ret, i;

	if (client->dev.platform_data == NULL) {
		dev_err(&client->dev, "Platform data not set\n");
		return -ENODEV;
	}
	pdata = client->dev.platform_data;

	dac33 = devm_kzalloc(&client->dev, sizeof(struct tlv320dac33_priv),
			     GFP_KERNEL);
	if (dac33 == NULL)
		return -ENOMEM;

	dac33->reg_cache = devm_kmemdup(&client->dev,
					dac33_reg,
					ARRAY_SIZE(dac33_reg) * sizeof(u8),
					GFP_KERNEL);
	if (!dac33->reg_cache)
		return -ENOMEM;

	dac33->i2c = client;
	mutex_init(&dac33->mutex);
	spin_lock_init(&dac33->lock);

	i2c_set_clientdata(client, dac33);

	dac33->power_gpio = pdata->power_gpio;
	dac33->burst_bclkdiv = pdata->burst_bclkdiv;
	dac33->keep_bclk = pdata->keep_bclk;
	dac33->mode1_latency = pdata->mode1_latency;
	if (!dac33->mode1_latency)
		dac33->mode1_latency = 10000; /* 10ms */
	dac33->irq = client->irq;
	/* Disable FIFO use by default */
	dac33->fifo_mode = DAC33_FIFO_BYPASS;

	/* Check if the reset GPIO number is valid and request it */
	if (dac33->power_gpio >= 0) {
		ret = gpio_request(dac33->power_gpio, "tlv320dac33 reset");
		if (ret < 0) {
			dev_err(&client->dev,
				"Failed to request reset GPIO (%d)\n",
				dac33->power_gpio);
			goto err_gpio;
		}
		gpio_direction_output(dac33->power_gpio, 0);
	}

	for (i = 0; i < ARRAY_SIZE(dac33->supplies); i++)
		dac33->supplies[i].supply = dac33_supply_names[i];

	ret = devm_regulator_bulk_get(&client->dev, ARRAY_SIZE(dac33->supplies),
				 dac33->supplies);

	if (ret != 0) {
		dev_err(&client->dev, "Failed to request supplies: %d\n", ret);
		goto err_get;
	}

	ret = snd_soc_register_codec(&client->dev,
			&soc_codec_dev_tlv320dac33, &dac33_dai, 1);
	if (ret < 0)
		goto err_get;

	return ret;
err_get:
	if (dac33->power_gpio >= 0)
		gpio_free(dac33->power_gpio);
err_gpio:
	return ret;
}

static int dac33_i2c_remove(struct i2c_client *client)
{
	struct tlv320dac33_priv *dac33 = i2c_get_clientdata(client);

	if (unlikely(dac33->chip_power))
		dac33_hard_power(dac33->codec, 0);

	if (dac33->power_gpio >= 0)
		gpio_free(dac33->power_gpio);

	snd_soc_unregister_codec(&client->dev);
	return 0;
}

static const struct i2c_device_id tlv320dac33_i2c_id[] = {
	{
		.name = "tlv320dac33",
		.driver_data = 0,
	},
	{ },
};
MODULE_DEVICE_TABLE(i2c, tlv320dac33_i2c_id);

static struct i2c_driver tlv320dac33_i2c_driver = {
	.driver = {
		.name = "tlv320dac33-codec",
	},
	.probe		= dac33_i2c_probe,
	.remove		= dac33_i2c_remove,
	.id_table	= tlv320dac33_i2c_id,
};

module_i2c_driver(tlv320dac33_i2c_driver);

MODULE_DESCRIPTION("ASoC TLV320DAC33 codec driver");
MODULE_AUTHOR("Peter Ujfalusi <peter.ujfalusi@ti.com>");
MODULE_LICENSE("GPL");<|MERGE_RESOLUTION|>--- conflicted
+++ resolved
@@ -246,8 +246,6 @@
 	return ret;
 }
 
-<<<<<<< HEAD
-=======
 static int dac33_write_locked(struct snd_soc_codec *codec, unsigned int reg,
 			      unsigned int value)
 {
@@ -261,7 +259,6 @@
 	return ret;
 }
 
->>>>>>> 8f05b9c6
 #define DAC33_I2C_ADDR_AUTOINC	0x80
 static int dac33_write16(struct snd_soc_codec *codec, unsigned int reg,
 		       unsigned int value)
@@ -1438,6 +1435,8 @@
 }
 
 static const struct snd_soc_codec_driver soc_codec_dev_tlv320dac33 = {
+	.read = dac33_read_reg_cache,
+	.write = dac33_write_locked,
 	.set_bias_level = dac33_set_bias_level,
 	.idle_bias_off = true,
 
