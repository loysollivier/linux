--- conflicted
+++ resolved
@@ -664,15 +664,10 @@
       if((val == N_SYNC_PPP) || (val == N_PPP))
 	{
 	  DEBUG(FS_INFO, "Entering PPP discipline.\n");
-<<<<<<< HEAD
-	  /* PPP channel setup (ap->chan in configued in dev_irnet_open())*/
+	  /* PPP channel setup (ap->chan in configured in dev_irnet_open())*/
 	  if (mutex_lock_interruptible(&ap->lock))
 		  return -EINTR;
 
-=======
-	  /* PPP channel setup (ap->chan in configured in dev_irnet_open())*/
-	  lock_kernel();
->>>>>>> 50a23e6e
 	  err = ppp_register_channel(&ap->chan);
 	  if(err == 0)
 	    {
