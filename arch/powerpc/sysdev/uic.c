/*
 * arch/powerpc/sysdev/uic.c
 *
 * IBM PowerPC 4xx Universal Interrupt Controller
 *
 * Copyright 2007 David Gibson <dwg@au1.ibm.com>, IBM Corporation.
 *
 * This program is free software; you can redistribute  it and/or modify it
 * under  the terms of  the GNU General  Public License as published by the
 * Free Software Foundation;  either version 2 of the  License, or (at your
 * option) any later version.
 */
#include <linux/kernel.h>
#include <linux/init.h>
#include <linux/errno.h>
#include <linux/reboot.h>
#include <linux/slab.h>
#include <linux/stddef.h>
#include <linux/sched.h>
#include <linux/signal.h>
#include <linux/sysdev.h>
#include <linux/device.h>
#include <linux/bootmem.h>
#include <linux/spinlock.h>
#include <linux/irq.h>
#include <linux/interrupt.h>
#include <linux/kernel_stat.h>
#include <asm/irq.h>
#include <asm/io.h>
#include <asm/prom.h>
#include <asm/dcr.h>

#define NR_UIC_INTS	32

#define UIC_SR		0x0
#define UIC_ER		0x2
#define UIC_CR		0x3
#define UIC_PR		0x4
#define UIC_TR		0x5
#define UIC_MSR		0x6
#define UIC_VR		0x7
#define UIC_VCR		0x8

struct uic *primary_uic;

struct uic {
	int index;
	int dcrbase;

	spinlock_t lock;

	/* The remapper for this UIC */
	struct irq_host	*irqhost;
};

static void uic_unmask_irq(struct irq_data *d)
{
	struct uic *uic = irq_data_get_irq_chip_data(d);
<<<<<<< HEAD
	unsigned int src = uic_irq_to_hw(d->irq);
=======
	unsigned int src = irqd_to_hwirq(d);
>>>>>>> d762f438
	unsigned long flags;
	u32 er, sr;

	sr = 1 << (31-src);
	spin_lock_irqsave(&uic->lock, flags);
	/* ack level-triggered interrupts here */
	if (irqd_is_level_type(d))
		mtdcr(uic->dcrbase + UIC_SR, sr);
	er = mfdcr(uic->dcrbase + UIC_ER);
	er |= sr;
	mtdcr(uic->dcrbase + UIC_ER, er);
	spin_unlock_irqrestore(&uic->lock, flags);
}

static void uic_mask_irq(struct irq_data *d)
{
	struct uic *uic = irq_data_get_irq_chip_data(d);
<<<<<<< HEAD
	unsigned int src = uic_irq_to_hw(d->irq);
=======
	unsigned int src = irqd_to_hwirq(d);
>>>>>>> d762f438
	unsigned long flags;
	u32 er;

	spin_lock_irqsave(&uic->lock, flags);
	er = mfdcr(uic->dcrbase + UIC_ER);
	er &= ~(1 << (31 - src));
	mtdcr(uic->dcrbase + UIC_ER, er);
	spin_unlock_irqrestore(&uic->lock, flags);
}

static void uic_ack_irq(struct irq_data *d)
{
	struct uic *uic = irq_data_get_irq_chip_data(d);
<<<<<<< HEAD
	unsigned int src = uic_irq_to_hw(d->irq);
=======
	unsigned int src = irqd_to_hwirq(d);
>>>>>>> d762f438
	unsigned long flags;

	spin_lock_irqsave(&uic->lock, flags);
	mtdcr(uic->dcrbase + UIC_SR, 1 << (31-src));
	spin_unlock_irqrestore(&uic->lock, flags);
}

static void uic_mask_ack_irq(struct irq_data *d)
{
	struct uic *uic = irq_data_get_irq_chip_data(d);
<<<<<<< HEAD
	unsigned int src = uic_irq_to_hw(d->irq);
=======
	unsigned int src = irqd_to_hwirq(d);
>>>>>>> d762f438
	unsigned long flags;
	u32 er, sr;

	sr = 1 << (31-src);
	spin_lock_irqsave(&uic->lock, flags);
	er = mfdcr(uic->dcrbase + UIC_ER);
	er &= ~sr;
	mtdcr(uic->dcrbase + UIC_ER, er);
 	/* On the UIC, acking (i.e. clearing the SR bit)
	 * a level irq will have no effect if the interrupt
	 * is still asserted by the device, even if
	 * the interrupt is already masked. Therefore
	 * we only ack the egde interrupts here, while
	 * level interrupts are ack'ed after the actual
	 * isr call in the uic_unmask_irq()
	 */
	if (!irqd_is_level_type(d))
		mtdcr(uic->dcrbase + UIC_SR, sr);
	spin_unlock_irqrestore(&uic->lock, flags);
}

static int uic_set_irq_type(struct irq_data *d, unsigned int flow_type)
{
	struct uic *uic = irq_data_get_irq_chip_data(d);
<<<<<<< HEAD
	unsigned int src = uic_irq_to_hw(d->irq);
=======
	unsigned int src = irqd_to_hwirq(d);
>>>>>>> d762f438
	unsigned long flags;
	int trigger, polarity;
	u32 tr, pr, mask;

	switch (flow_type & IRQ_TYPE_SENSE_MASK) {
	case IRQ_TYPE_NONE:
		uic_mask_irq(d);
		return 0;

	case IRQ_TYPE_EDGE_RISING:
		trigger = 1; polarity = 1;
		break;
	case IRQ_TYPE_EDGE_FALLING:
		trigger = 1; polarity = 0;
		break;
	case IRQ_TYPE_LEVEL_HIGH:
		trigger = 0; polarity = 1;
		break;
	case IRQ_TYPE_LEVEL_LOW:
		trigger = 0; polarity = 0;
		break;
	default:
		return -EINVAL;
	}

	mask = ~(1 << (31 - src));

	spin_lock_irqsave(&uic->lock, flags);
	tr = mfdcr(uic->dcrbase + UIC_TR);
	pr = mfdcr(uic->dcrbase + UIC_PR);
	tr = (tr & mask) | (trigger << (31-src));
	pr = (pr & mask) | (polarity << (31-src));

	mtdcr(uic->dcrbase + UIC_PR, pr);
	mtdcr(uic->dcrbase + UIC_TR, tr);

	spin_unlock_irqrestore(&uic->lock, flags);

	return 0;
}

static struct irq_chip uic_irq_chip = {
	.name		= "UIC",
	.irq_unmask	= uic_unmask_irq,
	.irq_mask	= uic_mask_irq,
	.irq_mask_ack	= uic_mask_ack_irq,
	.irq_ack	= uic_ack_irq,
	.irq_set_type	= uic_set_irq_type,
};

static int uic_host_map(struct irq_host *h, unsigned int virq,
			irq_hw_number_t hw)
{
	struct uic *uic = h->host_data;

	irq_set_chip_data(virq, uic);
	/* Despite the name, handle_level_irq() works for both level
	 * and edge irqs on UIC.  FIXME: check this is correct */
	irq_set_chip_and_handler(virq, &uic_irq_chip, handle_level_irq);

	/* Set default irq type */
	irq_set_irq_type(virq, IRQ_TYPE_NONE);

	return 0;
}

static int uic_host_xlate(struct irq_host *h, struct device_node *ct,
			  const u32 *intspec, unsigned int intsize,
			  irq_hw_number_t *out_hwirq, unsigned int *out_type)

{
	/* UIC intspecs must have 2 cells */
	BUG_ON(intsize != 2);
	*out_hwirq = intspec[0];
	*out_type = intspec[1];
	return 0;
}

static struct irq_host_ops uic_host_ops = {
	.map	= uic_host_map,
	.xlate	= uic_host_xlate,
};

void uic_irq_cascade(unsigned int virq, struct irq_desc *desc)
{
	struct irq_chip *chip = irq_desc_get_chip(desc);
	struct irq_data *idata = irq_desc_get_irq_data(desc);
	struct uic *uic = irq_get_handler_data(virq);
	u32 msr;
	int src;
	int subvirq;

	raw_spin_lock(&desc->lock);
	if (irqd_is_level_type(idata))
		chip->irq_mask(idata);
	else
		chip->irq_mask_ack(idata);
	raw_spin_unlock(&desc->lock);

	msr = mfdcr(uic->dcrbase + UIC_MSR);
	if (!msr) /* spurious interrupt */
		goto uic_irq_ret;

	src = 32 - ffs(msr);

	subvirq = irq_linear_revmap(uic->irqhost, src);
	generic_handle_irq(subvirq);

uic_irq_ret:
	raw_spin_lock(&desc->lock);
	if (irqd_is_level_type(idata))
		chip->irq_ack(idata);
	if (!irqd_irq_disabled(idata) && chip->irq_unmask)
		chip->irq_unmask(idata);
	raw_spin_unlock(&desc->lock);
}

static struct uic * __init uic_init_one(struct device_node *node)
{
	struct uic *uic;
	const u32 *indexp, *dcrreg;
	int len;

	BUG_ON(! of_device_is_compatible(node, "ibm,uic"));

	uic = kzalloc(sizeof(*uic), GFP_KERNEL);
	if (! uic)
		return NULL; /* FIXME: panic? */

	spin_lock_init(&uic->lock);
	indexp = of_get_property(node, "cell-index", &len);
	if (!indexp || (len != sizeof(u32))) {
		printk(KERN_ERR "uic: Device node %s has missing or invalid "
		       "cell-index property\n", node->full_name);
		return NULL;
	}
	uic->index = *indexp;

	dcrreg = of_get_property(node, "dcr-reg", &len);
	if (!dcrreg || (len != 2*sizeof(u32))) {
		printk(KERN_ERR "uic: Device node %s has missing or invalid "
		       "dcr-reg property\n", node->full_name);
		return NULL;
	}
	uic->dcrbase = *dcrreg;

	uic->irqhost = irq_alloc_host(node, IRQ_HOST_MAP_LINEAR,
				      NR_UIC_INTS, &uic_host_ops, -1);
	if (! uic->irqhost)
		return NULL; /* FIXME: panic? */

	uic->irqhost->host_data = uic;

	/* Start with all interrupts disabled, level and non-critical */
	mtdcr(uic->dcrbase + UIC_ER, 0);
	mtdcr(uic->dcrbase + UIC_CR, 0);
	mtdcr(uic->dcrbase + UIC_TR, 0);
	/* Clear any pending interrupts, in case the firmware left some */
	mtdcr(uic->dcrbase + UIC_SR, 0xffffffff);

	printk ("UIC%d (%d IRQ sources) at DCR 0x%x\n", uic->index,
		NR_UIC_INTS, uic->dcrbase);

	return uic;
}

void __init uic_init_tree(void)
{
	struct device_node *np;
	struct uic *uic;
	const u32 *interrupts;

	/* First locate and initialize the top-level UIC */
	for_each_compatible_node(np, NULL, "ibm,uic") {
		interrupts = of_get_property(np, "interrupts", NULL);
		if (!interrupts)
			break;
	}

	BUG_ON(!np); /* uic_init_tree() assumes there's a UIC as the
		      * top-level interrupt controller */
	primary_uic = uic_init_one(np);
	if (!primary_uic)
		panic("Unable to initialize primary UIC %s\n", np->full_name);

	irq_set_default_host(primary_uic->irqhost);
	of_node_put(np);

	/* The scan again for cascaded UICs */
	for_each_compatible_node(np, NULL, "ibm,uic") {
		interrupts = of_get_property(np, "interrupts", NULL);
		if (interrupts) {
			/* Secondary UIC */
			int cascade_virq;

			uic = uic_init_one(np);
			if (! uic)
				panic("Unable to initialize a secondary UIC %s\n",
				      np->full_name);

			cascade_virq = irq_of_parse_and_map(np, 0);

			irq_set_handler_data(cascade_virq, uic);
			irq_set_chained_handler(cascade_virq, uic_irq_cascade);

			/* FIXME: setup critical cascade?? */
		}
	}
}

/* Return an interrupt vector or NO_IRQ if no interrupt is pending. */
unsigned int uic_get_irq(void)
{
	u32 msr;
	int src;

	BUG_ON(! primary_uic);

	msr = mfdcr(primary_uic->dcrbase + UIC_MSR);
	src = 32 - ffs(msr);

	return irq_linear_revmap(primary_uic->irqhost, src);
}<|MERGE_RESOLUTION|>--- conflicted
+++ resolved
@@ -56,11 +56,7 @@
 static void uic_unmask_irq(struct irq_data *d)
 {
 	struct uic *uic = irq_data_get_irq_chip_data(d);
-<<<<<<< HEAD
-	unsigned int src = uic_irq_to_hw(d->irq);
-=======
-	unsigned int src = irqd_to_hwirq(d);
->>>>>>> d762f438
+	unsigned int src = irqd_to_hwirq(d);
 	unsigned long flags;
 	u32 er, sr;
 
@@ -78,11 +74,7 @@
 static void uic_mask_irq(struct irq_data *d)
 {
 	struct uic *uic = irq_data_get_irq_chip_data(d);
-<<<<<<< HEAD
-	unsigned int src = uic_irq_to_hw(d->irq);
-=======
-	unsigned int src = irqd_to_hwirq(d);
->>>>>>> d762f438
+	unsigned int src = irqd_to_hwirq(d);
 	unsigned long flags;
 	u32 er;
 
@@ -96,11 +88,7 @@
 static void uic_ack_irq(struct irq_data *d)
 {
 	struct uic *uic = irq_data_get_irq_chip_data(d);
-<<<<<<< HEAD
-	unsigned int src = uic_irq_to_hw(d->irq);
-=======
-	unsigned int src = irqd_to_hwirq(d);
->>>>>>> d762f438
+	unsigned int src = irqd_to_hwirq(d);
 	unsigned long flags;
 
 	spin_lock_irqsave(&uic->lock, flags);
@@ -111,11 +99,7 @@
 static void uic_mask_ack_irq(struct irq_data *d)
 {
 	struct uic *uic = irq_data_get_irq_chip_data(d);
-<<<<<<< HEAD
-	unsigned int src = uic_irq_to_hw(d->irq);
-=======
-	unsigned int src = irqd_to_hwirq(d);
->>>>>>> d762f438
+	unsigned int src = irqd_to_hwirq(d);
 	unsigned long flags;
 	u32 er, sr;
 
@@ -140,11 +124,7 @@
 static int uic_set_irq_type(struct irq_data *d, unsigned int flow_type)
 {
 	struct uic *uic = irq_data_get_irq_chip_data(d);
-<<<<<<< HEAD
-	unsigned int src = uic_irq_to_hw(d->irq);
-=======
-	unsigned int src = irqd_to_hwirq(d);
->>>>>>> d762f438
+	unsigned int src = irqd_to_hwirq(d);
 	unsigned long flags;
 	int trigger, polarity;
 	u32 tr, pr, mask;
