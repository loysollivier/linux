/*
 * This program is free software; you can redistribute it and/or modify
 * it under the terms of the GNU General Public License, version 2, as
 * published by the Free Software Foundation.
 *
 * This program is distributed in the hope that it will be useful,
 * but WITHOUT ANY WARRANTY; without even the implied warranty of
 * MERCHANTABILITY or FITNESS FOR A PARTICULAR PURPOSE.  See the
 * GNU General Public License for more details.
 *
 * You should have received a copy of the GNU General Public License
 * along with this program; if not, write to the Free Software
 * Foundation, 51 Franklin Street, Fifth Floor, Boston, MA  02110-1301, USA.
 *
 * Copyright 2010 Paul Mackerras, IBM Corp. <paulus@au1.ibm.com>
 * Copyright 2011 David Gibson, IBM Corporation <dwg@au1.ibm.com>
 * Copyright 2016 Alexey Kardashevskiy, IBM Corporation <aik@au1.ibm.com>
 */

#include <linux/types.h>
#include <linux/string.h>
#include <linux/kvm.h>
#include <linux/kvm_host.h>
#include <linux/highmem.h>
#include <linux/gfp.h>
#include <linux/slab.h>
#include <linux/sched/signal.h>
#include <linux/hugetlb.h>
#include <linux/list.h>
#include <linux/anon_inodes.h>
#include <linux/iommu.h>
#include <linux/file.h>

#include <asm/kvm_ppc.h>
#include <asm/kvm_book3s.h>
#include <asm/book3s/64/mmu-hash.h>
#include <asm/hvcall.h>
#include <asm/synch.h>
#include <asm/ppc-opcode.h>
#include <asm/kvm_host.h>
#include <asm/udbg.h>
#include <asm/iommu.h>
#include <asm/tce.h>
#include <asm/mmu_context.h>

static unsigned long kvmppc_tce_pages(unsigned long iommu_pages)
{
	return ALIGN(iommu_pages * sizeof(u64), PAGE_SIZE) / PAGE_SIZE;
}

static unsigned long kvmppc_stt_pages(unsigned long tce_pages)
{
	unsigned long stt_bytes = sizeof(struct kvmppc_spapr_tce_table) +
			(tce_pages * sizeof(struct page *));

	return tce_pages + ALIGN(stt_bytes, PAGE_SIZE) / PAGE_SIZE;
}

static long kvmppc_account_memlimit(unsigned long stt_pages, bool inc)
{
	long ret = 0;

	if (!current || !current->mm)
		return ret; /* process exited */

	down_write(&current->mm->mmap_sem);

	if (inc) {
		unsigned long locked, lock_limit;

		locked = current->mm->locked_vm + stt_pages;
		lock_limit = rlimit(RLIMIT_MEMLOCK) >> PAGE_SHIFT;
		if (locked > lock_limit && !capable(CAP_IPC_LOCK))
			ret = -ENOMEM;
		else
			current->mm->locked_vm += stt_pages;
	} else {
		if (WARN_ON_ONCE(stt_pages > current->mm->locked_vm))
			stt_pages = current->mm->locked_vm;

		current->mm->locked_vm -= stt_pages;
	}

	pr_debug("[%d] RLIMIT_MEMLOCK KVM %c%ld %ld/%ld%s\n", current->pid,
			inc ? '+' : '-',
			stt_pages << PAGE_SHIFT,
			current->mm->locked_vm << PAGE_SHIFT,
			rlimit(RLIMIT_MEMLOCK),
			ret ? " - exceeded" : "");

	up_write(&current->mm->mmap_sem);

	return ret;
}

static void kvm_spapr_tce_iommu_table_free(struct rcu_head *head)
{
	struct kvmppc_spapr_tce_iommu_table *stit = container_of(head,
			struct kvmppc_spapr_tce_iommu_table, rcu);

	iommu_tce_table_put(stit->tbl);

	kfree(stit);
}

static void kvm_spapr_tce_liobn_put(struct kref *kref)
{
	struct kvmppc_spapr_tce_iommu_table *stit = container_of(kref,
			struct kvmppc_spapr_tce_iommu_table, kref);

	list_del_rcu(&stit->next);

	call_rcu(&stit->rcu, kvm_spapr_tce_iommu_table_free);
}

extern void kvm_spapr_tce_release_iommu_group(struct kvm *kvm,
		struct iommu_group *grp)
{
	int i;
	struct kvmppc_spapr_tce_table *stt;
	struct kvmppc_spapr_tce_iommu_table *stit, *tmp;
	struct iommu_table_group *table_group = NULL;

	list_for_each_entry_rcu(stt, &kvm->arch.spapr_tce_tables, list) {

		table_group = iommu_group_get_iommudata(grp);
		if (WARN_ON(!table_group))
			continue;

		list_for_each_entry_safe(stit, tmp, &stt->iommu_tables, next) {
			for (i = 0; i < IOMMU_TABLE_GROUP_MAX_TABLES; ++i) {
				if (table_group->tables[i] != stit->tbl)
					continue;

				kref_put(&stit->kref, kvm_spapr_tce_liobn_put);
			}
		}
	}
}

extern long kvm_spapr_tce_attach_iommu_group(struct kvm *kvm, int tablefd,
		struct iommu_group *grp)
{
	struct kvmppc_spapr_tce_table *stt = NULL;
	bool found = false;
	struct iommu_table *tbl = NULL;
	struct iommu_table_group *table_group;
	long i;
	struct kvmppc_spapr_tce_iommu_table *stit;
	struct fd f;

	f = fdget(tablefd);
	if (!f.file)
		return -EBADF;

	list_for_each_entry_rcu(stt, &kvm->arch.spapr_tce_tables, list) {
		if (stt == f.file->private_data) {
			found = true;
			break;
		}
	}

	fdput(f);

	if (!found)
		return -EINVAL;

	table_group = iommu_group_get_iommudata(grp);
	if (WARN_ON(!table_group))
		return -EFAULT;

	for (i = 0; i < IOMMU_TABLE_GROUP_MAX_TABLES; ++i) {
		struct iommu_table *tbltmp = table_group->tables[i];

		if (!tbltmp)
			continue;
		/* Make sure hardware table parameters are compatible */
		if ((tbltmp->it_page_shift <= stt->page_shift) &&
				(tbltmp->it_offset << tbltmp->it_page_shift ==
				 stt->offset << stt->page_shift) &&
				(tbltmp->it_size << tbltmp->it_page_shift >=
				 stt->size << stt->page_shift)) {
			/*
			 * Reference the table to avoid races with
			 * add/remove DMA windows.
			 */
			tbl = iommu_tce_table_get(tbltmp);
			break;
		}
	}
	if (!tbl)
		return -EINVAL;

	list_for_each_entry_rcu(stit, &stt->iommu_tables, next) {
		if (tbl != stit->tbl)
			continue;

		if (!kref_get_unless_zero(&stit->kref)) {
			/* stit is being destroyed */
			iommu_tce_table_put(tbl);
			return -ENOTTY;
		}
		/*
		 * The table is already known to this KVM, we just increased
		 * its KVM reference counter and can return.
		 */
		return 0;
	}

	stit = kzalloc(sizeof(*stit), GFP_KERNEL);
	if (!stit) {
		iommu_tce_table_put(tbl);
		return -ENOMEM;
	}

	stit->tbl = tbl;
	kref_init(&stit->kref);

	list_add_rcu(&stit->next, &stt->iommu_tables);

	return 0;
}

static void release_spapr_tce_table(struct rcu_head *head)
{
	struct kvmppc_spapr_tce_table *stt = container_of(head,
			struct kvmppc_spapr_tce_table, rcu);
	unsigned long i, npages = kvmppc_tce_pages(stt->size);

	for (i = 0; i < npages; i++)
		if (stt->pages[i])
			__free_page(stt->pages[i]);

	kfree(stt);
}

static struct page *kvm_spapr_get_tce_page(struct kvmppc_spapr_tce_table *stt,
		unsigned long sttpage)
{
	struct page *page = stt->pages[sttpage];

	if (page)
		return page;

	mutex_lock(&stt->alloc_lock);
	page = stt->pages[sttpage];
	if (!page) {
		page = alloc_page(GFP_KERNEL | __GFP_ZERO);
		WARN_ON_ONCE(!page);
		if (page)
			stt->pages[sttpage] = page;
	}
	mutex_unlock(&stt->alloc_lock);

	return page;
}

static vm_fault_t kvm_spapr_tce_fault(struct vm_fault *vmf)
{
	struct kvmppc_spapr_tce_table *stt = vmf->vma->vm_file->private_data;
	struct page *page;

	if (vmf->pgoff >= kvmppc_tce_pages(stt->size))
		return VM_FAULT_SIGBUS;

	page = kvm_spapr_get_tce_page(stt, vmf->pgoff);
	if (!page)
		return VM_FAULT_OOM;

	get_page(page);
	vmf->page = page;
	return 0;
}

static const struct vm_operations_struct kvm_spapr_tce_vm_ops = {
	.fault = kvm_spapr_tce_fault,
};

static int kvm_spapr_tce_mmap(struct file *file, struct vm_area_struct *vma)
{
	vma->vm_ops = &kvm_spapr_tce_vm_ops;
	return 0;
}

static int kvm_spapr_tce_release(struct inode *inode, struct file *filp)
{
	struct kvmppc_spapr_tce_table *stt = filp->private_data;
	struct kvmppc_spapr_tce_iommu_table *stit, *tmp;
	struct kvm *kvm = stt->kvm;

	mutex_lock(&kvm->lock);
	list_del_rcu(&stt->list);
	mutex_unlock(&kvm->lock);

	list_for_each_entry_safe(stit, tmp, &stt->iommu_tables, next) {
		WARN_ON(!kref_read(&stit->kref));
		while (1) {
			if (kref_put(&stit->kref, kvm_spapr_tce_liobn_put))
				break;
		}
	}

	kvm_put_kvm(stt->kvm);

	kvmppc_account_memlimit(
		kvmppc_stt_pages(kvmppc_tce_pages(stt->size)), false);
	call_rcu(&stt->rcu, release_spapr_tce_table);

	return 0;
}

static const struct file_operations kvm_spapr_tce_fops = {
	.mmap           = kvm_spapr_tce_mmap,
	.release	= kvm_spapr_tce_release,
};

long kvm_vm_ioctl_create_spapr_tce(struct kvm *kvm,
				   struct kvm_create_spapr_tce_64 *args)
{
	struct kvmppc_spapr_tce_table *stt = NULL;
	struct kvmppc_spapr_tce_table *siter;
	unsigned long npages, size = args->size;
	int ret = -ENOMEM;

	if (!args->size || args->page_shift < 12 || args->page_shift > 34 ||
		(args->offset + args->size > (ULLONG_MAX >> args->page_shift)))
		return -EINVAL;

	npages = kvmppc_tce_pages(size);
	ret = kvmppc_account_memlimit(kvmppc_stt_pages(npages), true);
	if (ret)
		return ret;

	ret = -ENOMEM;
	stt = kzalloc(sizeof(*stt) + npages * sizeof(struct page *),
		      GFP_KERNEL);
	if (!stt)
		goto fail_acct;

	stt->liobn = args->liobn;
	stt->page_shift = args->page_shift;
	stt->offset = args->offset;
	stt->size = size;
	stt->kvm = kvm;
	mutex_init(&stt->alloc_lock);
	INIT_LIST_HEAD_RCU(&stt->iommu_tables);

	mutex_lock(&kvm->lock);

	/* Check this LIOBN hasn't been previously allocated */
	ret = 0;
	list_for_each_entry(siter, &kvm->arch.spapr_tce_tables, list) {
		if (siter->liobn == args->liobn) {
			ret = -EBUSY;
			break;
		}
	}

	kvm_get_kvm(kvm);
	if (!ret)
		ret = anon_inode_getfd("kvm-spapr-tce", &kvm_spapr_tce_fops,
				       stt, O_RDWR | O_CLOEXEC);

	if (ret >= 0)
		list_add_rcu(&stt->list, &kvm->arch.spapr_tce_tables);
	else
		kvm_put_kvm(kvm);

	mutex_unlock(&kvm->lock);

	if (ret >= 0)
		return ret;

	kfree(stt);
 fail_acct:
	kvmppc_account_memlimit(kvmppc_stt_pages(npages), false);
	return ret;
}

static long kvmppc_tce_to_ua(struct kvm *kvm, unsigned long tce,
		unsigned long *ua)
{
	unsigned long gfn = tce >> PAGE_SHIFT;
	struct kvm_memory_slot *memslot;

	memslot = search_memslots(kvm_memslots(kvm), gfn);
	if (!memslot)
		return -EINVAL;

	*ua = __gfn_to_hva_memslot(memslot, gfn) |
		(tce & ~(PAGE_MASK | TCE_PCI_READ | TCE_PCI_WRITE));

	return 0;
}

static long kvmppc_tce_validate(struct kvmppc_spapr_tce_table *stt,
		unsigned long tce)
{
	unsigned long gpa = tce & ~(TCE_PCI_READ | TCE_PCI_WRITE);
	enum dma_data_direction dir = iommu_tce_direction(tce);
	struct kvmppc_spapr_tce_iommu_table *stit;
	unsigned long ua = 0;

	/* Allow userspace to poison TCE table */
	if (dir == DMA_NONE)
		return H_SUCCESS;

	if (iommu_tce_check_gpa(stt->page_shift, gpa))
		return H_TOO_HARD;

	if (kvmppc_tce_to_ua(stt->kvm, tce, &ua))
		return H_TOO_HARD;

	list_for_each_entry_rcu(stit, &stt->iommu_tables, next) {
		unsigned long hpa = 0;
		struct mm_iommu_table_group_mem_t *mem;
		long shift = stit->tbl->it_page_shift;

		mem = mm_iommu_lookup(stt->kvm->mm, ua, 1ULL << shift);
		if (!mem)
			return H_TOO_HARD;

		if (mm_iommu_ua_to_hpa(mem, ua, shift, &hpa))
			return H_TOO_HARD;
	}

	return H_SUCCESS;
}

/*
 * Handles TCE requests for emulated devices.
 * Puts guest TCE values to the table and expects user space to convert them.
 * Cannot fail so kvmppc_tce_validate must be called before it.
 */
static void kvmppc_tce_put(struct kvmppc_spapr_tce_table *stt,
		unsigned long idx, unsigned long tce)
{
	struct page *page;
	u64 *tbl;
	unsigned long sttpage;

	idx -= stt->offset;
	sttpage = idx / TCES_PER_PAGE;
	page = stt->pages[sttpage];

	if (!page) {
		/* We allow any TCE, not just with read|write permissions */
		if (!tce)
			return;

		page = kvm_spapr_get_tce_page(stt, sttpage);
		if (!page)
			return;
	}
	tbl = page_to_virt(page);

	tbl[idx % TCES_PER_PAGE] = tce;
}

static void kvmppc_clear_tce(struct mm_struct *mm, struct iommu_table *tbl,
		unsigned long entry)
{
	unsigned long hpa = 0;
	enum dma_data_direction dir = DMA_NONE;

	iommu_tce_xchg(mm, tbl, entry, &hpa, &dir);
}

static long kvmppc_tce_iommu_mapped_dec(struct kvm *kvm,
		struct iommu_table *tbl, unsigned long entry)
{
	struct mm_iommu_table_group_mem_t *mem = NULL;
	const unsigned long pgsize = 1ULL << tbl->it_page_shift;
	__be64 *pua = IOMMU_TABLE_USERSPACE_ENTRY_RO(tbl, entry);

	if (!pua)
		return H_SUCCESS;

	mem = mm_iommu_lookup(kvm->mm, be64_to_cpu(*pua), pgsize);
	if (!mem)
		return H_TOO_HARD;

	mm_iommu_mapped_dec(mem);

	*pua = cpu_to_be64(0);

	return H_SUCCESS;
}

static long kvmppc_tce_iommu_do_unmap(struct kvm *kvm,
		struct iommu_table *tbl, unsigned long entry)
{
	enum dma_data_direction dir = DMA_NONE;
	unsigned long hpa = 0;
	long ret;

	if (WARN_ON_ONCE(iommu_tce_xchg(kvm->mm, tbl, entry, &hpa, &dir)))
		return H_TOO_HARD;

	if (dir == DMA_NONE)
		return H_SUCCESS;

	ret = kvmppc_tce_iommu_mapped_dec(kvm, tbl, entry);
	if (ret != H_SUCCESS)
		iommu_tce_xchg(kvm->mm, tbl, entry, &hpa, &dir);

	return ret;
}

static long kvmppc_tce_iommu_unmap(struct kvm *kvm,
		struct kvmppc_spapr_tce_table *stt, struct iommu_table *tbl,
		unsigned long entry)
{
	unsigned long i, ret = H_SUCCESS;
	unsigned long subpages = 1ULL << (stt->page_shift - tbl->it_page_shift);
	unsigned long io_entry = entry * subpages;

	for (i = 0; i < subpages; ++i) {
		ret = kvmppc_tce_iommu_do_unmap(kvm, tbl, io_entry + i);
		if (ret != H_SUCCESS)
			break;
	}

	return ret;
}

long kvmppc_tce_iommu_do_map(struct kvm *kvm, struct iommu_table *tbl,
		unsigned long entry, unsigned long ua,
		enum dma_data_direction dir)
{
	long ret;
	unsigned long hpa;
	__be64 *pua = IOMMU_TABLE_USERSPACE_ENTRY(tbl, entry);
	struct mm_iommu_table_group_mem_t *mem;

	if (!pua)
		/* it_userspace allocation might be delayed */
		return H_TOO_HARD;

	mem = mm_iommu_lookup(kvm->mm, ua, 1ULL << tbl->it_page_shift);
	if (!mem)
		/* This only handles v2 IOMMU type, v1 is handled via ioctl() */
		return H_TOO_HARD;

	if (WARN_ON_ONCE(mm_iommu_ua_to_hpa(mem, ua, tbl->it_page_shift, &hpa)))
		return H_TOO_HARD;

	if (mm_iommu_mapped_inc(mem))
		return H_TOO_HARD;

	ret = iommu_tce_xchg(kvm->mm, tbl, entry, &hpa, &dir);
	if (WARN_ON_ONCE(ret)) {
		mm_iommu_mapped_dec(mem);
		return H_TOO_HARD;
	}

	if (dir != DMA_NONE)
		kvmppc_tce_iommu_mapped_dec(kvm, tbl, entry);

	*pua = cpu_to_be64(ua);

	return 0;
}

static long kvmppc_tce_iommu_map(struct kvm *kvm,
		struct kvmppc_spapr_tce_table *stt, struct iommu_table *tbl,
		unsigned long entry, unsigned long ua,
		enum dma_data_direction dir)
{
	unsigned long i, pgoff, ret = H_SUCCESS;
	unsigned long subpages = 1ULL << (stt->page_shift - tbl->it_page_shift);
	unsigned long io_entry = entry * subpages;

	for (i = 0, pgoff = 0; i < subpages;
			++i, pgoff += IOMMU_PAGE_SIZE(tbl)) {

		ret = kvmppc_tce_iommu_do_map(kvm, tbl,
				io_entry + i, ua + pgoff, dir);
		if (ret != H_SUCCESS)
			break;
	}

	return ret;
}

long kvmppc_h_put_tce(struct kvm_vcpu *vcpu, unsigned long liobn,
		      unsigned long ioba, unsigned long tce)
{
	struct kvmppc_spapr_tce_table *stt;
	long ret, idx;
	struct kvmppc_spapr_tce_iommu_table *stit;
	unsigned long entry, ua = 0;
	enum dma_data_direction dir;

	/* udbg_printf("H_PUT_TCE(): liobn=0x%lx ioba=0x%lx, tce=0x%lx\n", */
	/* 	    liobn, ioba, tce); */

	stt = kvmppc_find_table(vcpu->kvm, liobn);
	if (!stt)
		return H_TOO_HARD;

	ret = kvmppc_ioba_validate(stt, ioba, 1);
	if (ret != H_SUCCESS)
		return ret;

	idx = srcu_read_lock(&vcpu->kvm->srcu);

	ret = kvmppc_tce_validate(stt, tce);
	if (ret != H_SUCCESS)
		goto unlock_exit;

	dir = iommu_tce_direction(tce);

<<<<<<< HEAD
	if ((dir != DMA_NONE) && kvmppc_tce_to_ua(vcpu->kvm, tce, &ua, NULL)) {
=======
	if ((dir != DMA_NONE) && kvmppc_tce_to_ua(vcpu->kvm, tce, &ua)) {
>>>>>>> c011d23b
		ret = H_PARAMETER;
		goto unlock_exit;
	}

	entry = ioba >> stt->page_shift;

	list_for_each_entry_lockless(stit, &stt->iommu_tables, next) {
		if (dir == DMA_NONE)
			ret = kvmppc_tce_iommu_unmap(vcpu->kvm, stt,
					stit->tbl, entry);
		else
			ret = kvmppc_tce_iommu_map(vcpu->kvm, stt, stit->tbl,
					entry, ua, dir);

		if (ret != H_SUCCESS) {
			kvmppc_clear_tce(vcpu->kvm->mm, stit->tbl, entry);
			goto unlock_exit;
		}
	}

	kvmppc_tce_put(stt, entry, tce);

unlock_exit:
	srcu_read_unlock(&vcpu->kvm->srcu, idx);

	return ret;
}
EXPORT_SYMBOL_GPL(kvmppc_h_put_tce);

long kvmppc_h_put_tce_indirect(struct kvm_vcpu *vcpu,
		unsigned long liobn, unsigned long ioba,
		unsigned long tce_list, unsigned long npages)
{
	struct kvmppc_spapr_tce_table *stt;
	long i, ret = H_SUCCESS, idx;
	unsigned long entry, ua = 0;
	u64 __user *tces;
	u64 tce;
	struct kvmppc_spapr_tce_iommu_table *stit;

	stt = kvmppc_find_table(vcpu->kvm, liobn);
	if (!stt)
		return H_TOO_HARD;

	entry = ioba >> stt->page_shift;
	/*
	 * SPAPR spec says that the maximum size of the list is 512 TCEs
	 * so the whole table fits in 4K page
	 */
	if (npages > 512)
		return H_PARAMETER;

	if (tce_list & (SZ_4K - 1))
		return H_PARAMETER;

	ret = kvmppc_ioba_validate(stt, ioba, npages);
	if (ret != H_SUCCESS)
		return ret;

	idx = srcu_read_lock(&vcpu->kvm->srcu);
	if (kvmppc_tce_to_ua(vcpu->kvm, tce_list, &ua)) {
		ret = H_TOO_HARD;
		goto unlock_exit;
	}
	tces = (u64 __user *) ua;

	for (i = 0; i < npages; ++i) {
		if (get_user(tce, tces + i)) {
			ret = H_TOO_HARD;
			goto unlock_exit;
		}
		tce = be64_to_cpu(tce);

		ret = kvmppc_tce_validate(stt, tce);
		if (ret != H_SUCCESS)
			goto unlock_exit;
	}

	for (i = 0; i < npages; ++i) {
		/*
		 * This looks unsafe, because we validate, then regrab
		 * the TCE from userspace which could have been changed by
		 * another thread.
		 *
		 * But it actually is safe, because the relevant checks will be
		 * re-executed in the following code.  If userspace tries to
		 * change this dodgily it will result in a messier failure mode
		 * but won't threaten the host.
		 */
		if (get_user(tce, tces + i)) {
			ret = H_TOO_HARD;
			goto unlock_exit;
		}
		tce = be64_to_cpu(tce);

		if (kvmppc_tce_to_ua(vcpu->kvm, tce, &ua))
			return H_PARAMETER;

		list_for_each_entry_lockless(stit, &stt->iommu_tables, next) {
			ret = kvmppc_tce_iommu_map(vcpu->kvm, stt,
					stit->tbl, entry + i, ua,
					iommu_tce_direction(tce));

			if (ret != H_SUCCESS) {
				kvmppc_clear_tce(vcpu->kvm->mm, stit->tbl,
						entry);
				goto unlock_exit;
			}
		}

		kvmppc_tce_put(stt, entry + i, tce);
	}

unlock_exit:
	srcu_read_unlock(&vcpu->kvm->srcu, idx);

	return ret;
}
EXPORT_SYMBOL_GPL(kvmppc_h_put_tce_indirect);

long kvmppc_h_stuff_tce(struct kvm_vcpu *vcpu,
		unsigned long liobn, unsigned long ioba,
		unsigned long tce_value, unsigned long npages)
{
	struct kvmppc_spapr_tce_table *stt;
	long i, ret;
	struct kvmppc_spapr_tce_iommu_table *stit;

	stt = kvmppc_find_table(vcpu->kvm, liobn);
	if (!stt)
		return H_TOO_HARD;

	ret = kvmppc_ioba_validate(stt, ioba, npages);
	if (ret != H_SUCCESS)
		return ret;

	/* Check permission bits only to allow userspace poison TCE for debug */
	if (tce_value & (TCE_PCI_WRITE | TCE_PCI_READ))
		return H_PARAMETER;

	list_for_each_entry_lockless(stit, &stt->iommu_tables, next) {
		unsigned long entry = ioba >> stt->page_shift;

		for (i = 0; i < npages; ++i) {
			ret = kvmppc_tce_iommu_unmap(vcpu->kvm, stt,
					stit->tbl, entry + i);

			if (ret == H_SUCCESS)
				continue;

			if (ret == H_TOO_HARD)
				return ret;

			WARN_ON_ONCE(1);
			kvmppc_clear_tce(vcpu->kvm->mm, stit->tbl, entry);
		}
	}

	for (i = 0; i < npages; ++i, ioba += (1ULL << stt->page_shift))
		kvmppc_tce_put(stt, ioba >> stt->page_shift, tce_value);

	return H_SUCCESS;
}
EXPORT_SYMBOL_GPL(kvmppc_h_stuff_tce);<|MERGE_RESOLUTION|>--- conflicted
+++ resolved
@@ -611,11 +611,7 @@
 
 	dir = iommu_tce_direction(tce);
 
-<<<<<<< HEAD
-	if ((dir != DMA_NONE) && kvmppc_tce_to_ua(vcpu->kvm, tce, &ua, NULL)) {
-=======
 	if ((dir != DMA_NONE) && kvmppc_tce_to_ua(vcpu->kvm, tce, &ua)) {
->>>>>>> c011d23b
 		ret = H_PARAMETER;
 		goto unlock_exit;
 	}
