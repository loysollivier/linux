// SPDX-License-Identifier: GPL-2.0
/*
 * hosting IBM Z kernel virtual machines (s390x)
 *
 * Copyright IBM Corp. 2008, 2018
 *
 *    Author(s): Carsten Otte <cotte@de.ibm.com>
 *               Christian Borntraeger <borntraeger@de.ibm.com>
 *               Heiko Carstens <heiko.carstens@de.ibm.com>
 *               Christian Ehrhardt <ehrhardt@de.ibm.com>
 *               Jason J. Herne <jjherne@us.ibm.com>
 */

#define KMSG_COMPONENT "kvm-s390"
#define pr_fmt(fmt) KMSG_COMPONENT ": " fmt

#include <linux/compiler.h>
#include <linux/err.h>
#include <linux/fs.h>
#include <linux/hrtimer.h>
#include <linux/init.h>
#include <linux/kvm.h>
#include <linux/kvm_host.h>
#include <linux/mman.h>
#include <linux/module.h>
#include <linux/moduleparam.h>
#include <linux/random.h>
#include <linux/slab.h>
#include <linux/timer.h>
#include <linux/vmalloc.h>
#include <linux/bitmap.h>
#include <linux/sched/signal.h>
#include <linux/string.h>

#include <asm/asm-offsets.h>
#include <asm/lowcore.h>
#include <asm/stp.h>
#include <asm/pgtable.h>
#include <asm/gmap.h>
#include <asm/nmi.h>
#include <asm/switch_to.h>
#include <asm/isc.h>
#include <asm/sclp.h>
#include <asm/cpacf.h>
#include <asm/timex.h>
#include <asm/ap.h>
#include "kvm-s390.h"
#include "gaccess.h"

#define CREATE_TRACE_POINTS
#include "trace.h"
#include "trace-s390.h"

#define MEM_OP_MAX_SIZE 65536	/* Maximum transfer size for KVM_S390_MEM_OP */
#define LOCAL_IRQS 32
#define VCPU_IRQS_MAX_BUF (sizeof(struct kvm_s390_irq) * \
			   (KVM_MAX_VCPUS + LOCAL_IRQS))

#define VCPU_STAT(x) offsetof(struct kvm_vcpu, stat.x), KVM_STAT_VCPU
#define VM_STAT(x) offsetof(struct kvm, stat.x), KVM_STAT_VM

struct kvm_stats_debugfs_item debugfs_entries[] = {
	{ "userspace_handled", VCPU_STAT(exit_userspace) },
	{ "exit_null", VCPU_STAT(exit_null) },
	{ "exit_validity", VCPU_STAT(exit_validity) },
	{ "exit_stop_request", VCPU_STAT(exit_stop_request) },
	{ "exit_external_request", VCPU_STAT(exit_external_request) },
	{ "exit_io_request", VCPU_STAT(exit_io_request) },
	{ "exit_external_interrupt", VCPU_STAT(exit_external_interrupt) },
	{ "exit_instruction", VCPU_STAT(exit_instruction) },
	{ "exit_pei", VCPU_STAT(exit_pei) },
	{ "exit_program_interruption", VCPU_STAT(exit_program_interruption) },
	{ "exit_instr_and_program_int", VCPU_STAT(exit_instr_and_program) },
	{ "exit_operation_exception", VCPU_STAT(exit_operation_exception) },
	{ "halt_successful_poll", VCPU_STAT(halt_successful_poll) },
	{ "halt_attempted_poll", VCPU_STAT(halt_attempted_poll) },
	{ "halt_poll_invalid", VCPU_STAT(halt_poll_invalid) },
	{ "halt_no_poll_steal", VCPU_STAT(halt_no_poll_steal) },
	{ "halt_wakeup", VCPU_STAT(halt_wakeup) },
	{ "instruction_lctlg", VCPU_STAT(instruction_lctlg) },
	{ "instruction_lctl", VCPU_STAT(instruction_lctl) },
	{ "instruction_stctl", VCPU_STAT(instruction_stctl) },
	{ "instruction_stctg", VCPU_STAT(instruction_stctg) },
	{ "deliver_ckc", VCPU_STAT(deliver_ckc) },
	{ "deliver_cputm", VCPU_STAT(deliver_cputm) },
	{ "deliver_emergency_signal", VCPU_STAT(deliver_emergency_signal) },
	{ "deliver_external_call", VCPU_STAT(deliver_external_call) },
	{ "deliver_service_signal", VCPU_STAT(deliver_service_signal) },
	{ "deliver_virtio", VCPU_STAT(deliver_virtio) },
	{ "deliver_stop_signal", VCPU_STAT(deliver_stop_signal) },
	{ "deliver_prefix_signal", VCPU_STAT(deliver_prefix_signal) },
	{ "deliver_restart_signal", VCPU_STAT(deliver_restart_signal) },
	{ "deliver_program", VCPU_STAT(deliver_program) },
	{ "deliver_io", VCPU_STAT(deliver_io) },
	{ "deliver_machine_check", VCPU_STAT(deliver_machine_check) },
	{ "exit_wait_state", VCPU_STAT(exit_wait_state) },
	{ "inject_ckc", VCPU_STAT(inject_ckc) },
	{ "inject_cputm", VCPU_STAT(inject_cputm) },
	{ "inject_external_call", VCPU_STAT(inject_external_call) },
	{ "inject_float_mchk", VM_STAT(inject_float_mchk) },
	{ "inject_emergency_signal", VCPU_STAT(inject_emergency_signal) },
	{ "inject_io", VM_STAT(inject_io) },
	{ "inject_mchk", VCPU_STAT(inject_mchk) },
	{ "inject_pfault_done", VM_STAT(inject_pfault_done) },
	{ "inject_program", VCPU_STAT(inject_program) },
	{ "inject_restart", VCPU_STAT(inject_restart) },
	{ "inject_service_signal", VM_STAT(inject_service_signal) },
	{ "inject_set_prefix", VCPU_STAT(inject_set_prefix) },
	{ "inject_stop_signal", VCPU_STAT(inject_stop_signal) },
	{ "inject_pfault_init", VCPU_STAT(inject_pfault_init) },
	{ "inject_virtio", VM_STAT(inject_virtio) },
	{ "instruction_epsw", VCPU_STAT(instruction_epsw) },
	{ "instruction_gs", VCPU_STAT(instruction_gs) },
	{ "instruction_io_other", VCPU_STAT(instruction_io_other) },
	{ "instruction_lpsw", VCPU_STAT(instruction_lpsw) },
	{ "instruction_lpswe", VCPU_STAT(instruction_lpswe) },
	{ "instruction_pfmf", VCPU_STAT(instruction_pfmf) },
	{ "instruction_ptff", VCPU_STAT(instruction_ptff) },
	{ "instruction_stidp", VCPU_STAT(instruction_stidp) },
	{ "instruction_sck", VCPU_STAT(instruction_sck) },
	{ "instruction_sckpf", VCPU_STAT(instruction_sckpf) },
	{ "instruction_spx", VCPU_STAT(instruction_spx) },
	{ "instruction_stpx", VCPU_STAT(instruction_stpx) },
	{ "instruction_stap", VCPU_STAT(instruction_stap) },
	{ "instruction_iske", VCPU_STAT(instruction_iske) },
	{ "instruction_ri", VCPU_STAT(instruction_ri) },
	{ "instruction_rrbe", VCPU_STAT(instruction_rrbe) },
	{ "instruction_sske", VCPU_STAT(instruction_sske) },
	{ "instruction_ipte_interlock", VCPU_STAT(instruction_ipte_interlock) },
	{ "instruction_essa", VCPU_STAT(instruction_essa) },
	{ "instruction_stsi", VCPU_STAT(instruction_stsi) },
	{ "instruction_stfl", VCPU_STAT(instruction_stfl) },
	{ "instruction_tb", VCPU_STAT(instruction_tb) },
	{ "instruction_tpi", VCPU_STAT(instruction_tpi) },
	{ "instruction_tprot", VCPU_STAT(instruction_tprot) },
	{ "instruction_tsch", VCPU_STAT(instruction_tsch) },
	{ "instruction_sthyi", VCPU_STAT(instruction_sthyi) },
	{ "instruction_sie", VCPU_STAT(instruction_sie) },
	{ "instruction_sigp_sense", VCPU_STAT(instruction_sigp_sense) },
	{ "instruction_sigp_sense_running", VCPU_STAT(instruction_sigp_sense_running) },
	{ "instruction_sigp_external_call", VCPU_STAT(instruction_sigp_external_call) },
	{ "instruction_sigp_emergency", VCPU_STAT(instruction_sigp_emergency) },
	{ "instruction_sigp_cond_emergency", VCPU_STAT(instruction_sigp_cond_emergency) },
	{ "instruction_sigp_start", VCPU_STAT(instruction_sigp_start) },
	{ "instruction_sigp_stop", VCPU_STAT(instruction_sigp_stop) },
	{ "instruction_sigp_stop_store_status", VCPU_STAT(instruction_sigp_stop_store_status) },
	{ "instruction_sigp_store_status", VCPU_STAT(instruction_sigp_store_status) },
	{ "instruction_sigp_store_adtl_status", VCPU_STAT(instruction_sigp_store_adtl_status) },
	{ "instruction_sigp_set_arch", VCPU_STAT(instruction_sigp_arch) },
	{ "instruction_sigp_set_prefix", VCPU_STAT(instruction_sigp_prefix) },
	{ "instruction_sigp_restart", VCPU_STAT(instruction_sigp_restart) },
	{ "instruction_sigp_cpu_reset", VCPU_STAT(instruction_sigp_cpu_reset) },
	{ "instruction_sigp_init_cpu_reset", VCPU_STAT(instruction_sigp_init_cpu_reset) },
	{ "instruction_sigp_unknown", VCPU_STAT(instruction_sigp_unknown) },
	{ "instruction_diag_10", VCPU_STAT(diagnose_10) },
	{ "instruction_diag_44", VCPU_STAT(diagnose_44) },
	{ "instruction_diag_9c", VCPU_STAT(diagnose_9c) },
	{ "instruction_diag_258", VCPU_STAT(diagnose_258) },
	{ "instruction_diag_308", VCPU_STAT(diagnose_308) },
	{ "instruction_diag_500", VCPU_STAT(diagnose_500) },
	{ "instruction_diag_other", VCPU_STAT(diagnose_other) },
	{ NULL }
};

struct kvm_s390_tod_clock_ext {
	__u8 epoch_idx;
	__u64 tod;
	__u8 reserved[7];
} __packed;

/* allow nested virtualization in KVM (if enabled by user space) */
static int nested;
module_param(nested, int, S_IRUGO);
MODULE_PARM_DESC(nested, "Nested virtualization support");

/* allow 1m huge page guest backing, if !nested */
static int hpage;
module_param(hpage, int, 0444);
MODULE_PARM_DESC(hpage, "1m huge page backing support");

/* maximum percentage of steal time for polling.  >100 is treated like 100 */
static u8 halt_poll_max_steal = 10;
module_param(halt_poll_max_steal, byte, 0644);
MODULE_PARM_DESC(halt_poll_max_steal, "Maximum percentage of steal time to allow polling");

/*
 * For now we handle at most 16 double words as this is what the s390 base
 * kernel handles and stores in the prefix page. If we ever need to go beyond
 * this, this requires changes to code, but the external uapi can stay.
 */
#define SIZE_INTERNAL 16

/*
 * Base feature mask that defines default mask for facilities. Consists of the
 * defines in FACILITIES_KVM and the non-hypervisor managed bits.
 */
static unsigned long kvm_s390_fac_base[SIZE_INTERNAL] = { FACILITIES_KVM };
/*
 * Extended feature mask. Consists of the defines in FACILITIES_KVM_CPUMODEL
 * and defines the facilities that can be enabled via a cpu model.
 */
static unsigned long kvm_s390_fac_ext[SIZE_INTERNAL] = { FACILITIES_KVM_CPUMODEL };

static unsigned long kvm_s390_fac_size(void)
{
	BUILD_BUG_ON(SIZE_INTERNAL > S390_ARCH_FAC_MASK_SIZE_U64);
	BUILD_BUG_ON(SIZE_INTERNAL > S390_ARCH_FAC_LIST_SIZE_U64);
	BUILD_BUG_ON(SIZE_INTERNAL * sizeof(unsigned long) >
		sizeof(S390_lowcore.stfle_fac_list));

	return SIZE_INTERNAL;
}

/* available cpu features supported by kvm */
static DECLARE_BITMAP(kvm_s390_available_cpu_feat, KVM_S390_VM_CPU_FEAT_NR_BITS);
/* available subfunctions indicated via query / "test bit" */
static struct kvm_s390_vm_cpu_subfunc kvm_s390_available_subfunc;

static struct gmap_notifier gmap_notifier;
static struct gmap_notifier vsie_gmap_notifier;
debug_info_t *kvm_s390_dbf;

/* Section: not file related */
int kvm_arch_hardware_enable(void)
{
	/* every s390 is virtualization enabled ;-) */
	return 0;
}

static void kvm_gmap_notifier(struct gmap *gmap, unsigned long start,
			      unsigned long end);

static void kvm_clock_sync_scb(struct kvm_s390_sie_block *scb, u64 delta)
{
	u8 delta_idx = 0;

	/*
	 * The TOD jumps by delta, we have to compensate this by adding
	 * -delta to the epoch.
	 */
	delta = -delta;

	/* sign-extension - we're adding to signed values below */
	if ((s64)delta < 0)
		delta_idx = -1;

	scb->epoch += delta;
	if (scb->ecd & ECD_MEF) {
		scb->epdx += delta_idx;
		if (scb->epoch < delta)
			scb->epdx += 1;
	}
}

/*
 * This callback is executed during stop_machine(). All CPUs are therefore
 * temporarily stopped. In order not to change guest behavior, we have to
 * disable preemption whenever we touch the epoch of kvm and the VCPUs,
 * so a CPU won't be stopped while calculating with the epoch.
 */
static int kvm_clock_sync(struct notifier_block *notifier, unsigned long val,
			  void *v)
{
	struct kvm *kvm;
	struct kvm_vcpu *vcpu;
	int i;
	unsigned long long *delta = v;

	list_for_each_entry(kvm, &vm_list, vm_list) {
		kvm_for_each_vcpu(i, vcpu, kvm) {
			kvm_clock_sync_scb(vcpu->arch.sie_block, *delta);
			if (i == 0) {
				kvm->arch.epoch = vcpu->arch.sie_block->epoch;
				kvm->arch.epdx = vcpu->arch.sie_block->epdx;
			}
			if (vcpu->arch.cputm_enabled)
				vcpu->arch.cputm_start += *delta;
			if (vcpu->arch.vsie_block)
				kvm_clock_sync_scb(vcpu->arch.vsie_block,
						   *delta);
		}
	}
	return NOTIFY_OK;
}

static struct notifier_block kvm_clock_notifier = {
	.notifier_call = kvm_clock_sync,
};

int kvm_arch_hardware_setup(void)
{
	gmap_notifier.notifier_call = kvm_gmap_notifier;
	gmap_register_pte_notifier(&gmap_notifier);
	vsie_gmap_notifier.notifier_call = kvm_s390_vsie_gmap_notifier;
	gmap_register_pte_notifier(&vsie_gmap_notifier);
	atomic_notifier_chain_register(&s390_epoch_delta_notifier,
				       &kvm_clock_notifier);
	return 0;
}

void kvm_arch_hardware_unsetup(void)
{
	gmap_unregister_pte_notifier(&gmap_notifier);
	gmap_unregister_pte_notifier(&vsie_gmap_notifier);
	atomic_notifier_chain_unregister(&s390_epoch_delta_notifier,
					 &kvm_clock_notifier);
}

static void allow_cpu_feat(unsigned long nr)
{
	set_bit_inv(nr, kvm_s390_available_cpu_feat);
}

static inline int plo_test_bit(unsigned char nr)
{
	register unsigned long r0 asm("0") = (unsigned long) nr | 0x100;
	int cc;

	asm volatile(
		/* Parameter registers are ignored for "test bit" */
		"	plo	0,0,0,0(0)\n"
		"	ipm	%0\n"
		"	srl	%0,28\n"
		: "=d" (cc)
		: "d" (r0)
		: "cc");
	return cc == 0;
}

static inline void __insn32_query(unsigned int opcode, u8 query[32])
{
	register unsigned long r0 asm("0") = 0;	/* query function */
	register unsigned long r1 asm("1") = (unsigned long) query;

	asm volatile(
		/* Parameter regs are ignored */
		"	.insn	rrf,%[opc] << 16,2,4,6,0\n"
		: "=m" (*query)
		: "d" (r0), "a" (r1), [opc] "i" (opcode)
		: "cc");
}

#define INSN_SORTL 0xb938
#define INSN_DFLTCC 0xb939

static void kvm_s390_cpu_feat_init(void)
{
	int i;

	for (i = 0; i < 256; ++i) {
		if (plo_test_bit(i))
			kvm_s390_available_subfunc.plo[i >> 3] |= 0x80 >> (i & 7);
	}

	if (test_facility(28)) /* TOD-clock steering */
		ptff(kvm_s390_available_subfunc.ptff,
		     sizeof(kvm_s390_available_subfunc.ptff),
		     PTFF_QAF);

	if (test_facility(17)) { /* MSA */
		__cpacf_query(CPACF_KMAC, (cpacf_mask_t *)
			      kvm_s390_available_subfunc.kmac);
		__cpacf_query(CPACF_KMC, (cpacf_mask_t *)
			      kvm_s390_available_subfunc.kmc);
		__cpacf_query(CPACF_KM, (cpacf_mask_t *)
			      kvm_s390_available_subfunc.km);
		__cpacf_query(CPACF_KIMD, (cpacf_mask_t *)
			      kvm_s390_available_subfunc.kimd);
		__cpacf_query(CPACF_KLMD, (cpacf_mask_t *)
			      kvm_s390_available_subfunc.klmd);
	}
	if (test_facility(76)) /* MSA3 */
		__cpacf_query(CPACF_PCKMO, (cpacf_mask_t *)
			      kvm_s390_available_subfunc.pckmo);
	if (test_facility(77)) { /* MSA4 */
		__cpacf_query(CPACF_KMCTR, (cpacf_mask_t *)
			      kvm_s390_available_subfunc.kmctr);
		__cpacf_query(CPACF_KMF, (cpacf_mask_t *)
			      kvm_s390_available_subfunc.kmf);
		__cpacf_query(CPACF_KMO, (cpacf_mask_t *)
			      kvm_s390_available_subfunc.kmo);
		__cpacf_query(CPACF_PCC, (cpacf_mask_t *)
			      kvm_s390_available_subfunc.pcc);
	}
	if (test_facility(57)) /* MSA5 */
		__cpacf_query(CPACF_PRNO, (cpacf_mask_t *)
			      kvm_s390_available_subfunc.ppno);

	if (test_facility(146)) /* MSA8 */
		__cpacf_query(CPACF_KMA, (cpacf_mask_t *)
			      kvm_s390_available_subfunc.kma);

	if (test_facility(155)) /* MSA9 */
		__cpacf_query(CPACF_KDSA, (cpacf_mask_t *)
			      kvm_s390_available_subfunc.kdsa);

	if (test_facility(150)) /* SORTL */
		__insn32_query(INSN_SORTL, kvm_s390_available_subfunc.sortl);

	if (test_facility(151)) /* DFLTCC */
		__insn32_query(INSN_DFLTCC, kvm_s390_available_subfunc.dfltcc);

	if (MACHINE_HAS_ESOP)
		allow_cpu_feat(KVM_S390_VM_CPU_FEAT_ESOP);
	/*
	 * We need SIE support, ESOP (PROT_READ protection for gmap_shadow),
	 * 64bit SCAO (SCA passthrough) and IDTE (for gmap_shadow unshadowing).
	 */
	if (!sclp.has_sief2 || !MACHINE_HAS_ESOP || !sclp.has_64bscao ||
	    !test_facility(3) || !nested)
		return;
	allow_cpu_feat(KVM_S390_VM_CPU_FEAT_SIEF2);
	if (sclp.has_64bscao)
		allow_cpu_feat(KVM_S390_VM_CPU_FEAT_64BSCAO);
	if (sclp.has_siif)
		allow_cpu_feat(KVM_S390_VM_CPU_FEAT_SIIF);
	if (sclp.has_gpere)
		allow_cpu_feat(KVM_S390_VM_CPU_FEAT_GPERE);
	if (sclp.has_gsls)
		allow_cpu_feat(KVM_S390_VM_CPU_FEAT_GSLS);
	if (sclp.has_ib)
		allow_cpu_feat(KVM_S390_VM_CPU_FEAT_IB);
	if (sclp.has_cei)
		allow_cpu_feat(KVM_S390_VM_CPU_FEAT_CEI);
	if (sclp.has_ibs)
		allow_cpu_feat(KVM_S390_VM_CPU_FEAT_IBS);
	if (sclp.has_kss)
		allow_cpu_feat(KVM_S390_VM_CPU_FEAT_KSS);
	/*
	 * KVM_S390_VM_CPU_FEAT_SKEY: Wrong shadow of PTE.I bits will make
	 * all skey handling functions read/set the skey from the PGSTE
	 * instead of the real storage key.
	 *
	 * KVM_S390_VM_CPU_FEAT_CMMA: Wrong shadow of PTE.I bits will make
	 * pages being detected as preserved although they are resident.
	 *
	 * KVM_S390_VM_CPU_FEAT_PFMFI: Wrong shadow of PTE.I bits will
	 * have the same effect as for KVM_S390_VM_CPU_FEAT_SKEY.
	 *
	 * For KVM_S390_VM_CPU_FEAT_SKEY, KVM_S390_VM_CPU_FEAT_CMMA and
	 * KVM_S390_VM_CPU_FEAT_PFMFI, all PTE.I and PGSTE bits have to be
	 * correctly shadowed. We can do that for the PGSTE but not for PTE.I.
	 *
	 * KVM_S390_VM_CPU_FEAT_SIGPIF: Wrong SCB addresses in the SCA. We
	 * cannot easily shadow the SCA because of the ipte lock.
	 */
}

int kvm_arch_init(void *opaque)
{
	int rc;

	kvm_s390_dbf = debug_register("kvm-trace", 32, 1, 7 * sizeof(long));
	if (!kvm_s390_dbf)
		return -ENOMEM;

	if (debug_register_view(kvm_s390_dbf, &debug_sprintf_view)) {
		rc = -ENOMEM;
		goto out_debug_unreg;
	}

	kvm_s390_cpu_feat_init();

	/* Register floating interrupt controller interface. */
	rc = kvm_register_device_ops(&kvm_flic_ops, KVM_DEV_TYPE_FLIC);
	if (rc) {
		pr_err("A FLIC registration call failed with rc=%d\n", rc);
		goto out_debug_unreg;
	}

	rc = kvm_s390_gib_init(GAL_ISC);
	if (rc)
		goto out_gib_destroy;

	return 0;

out_gib_destroy:
	kvm_s390_gib_destroy();
out_debug_unreg:
	debug_unregister(kvm_s390_dbf);
	return rc;
}

void kvm_arch_exit(void)
{
	kvm_s390_gib_destroy();
	debug_unregister(kvm_s390_dbf);
}

/* Section: device related */
long kvm_arch_dev_ioctl(struct file *filp,
			unsigned int ioctl, unsigned long arg)
{
	if (ioctl == KVM_S390_ENABLE_SIE)
		return s390_enable_sie();
	return -EINVAL;
}

int kvm_vm_ioctl_check_extension(struct kvm *kvm, long ext)
{
	int r;

	switch (ext) {
	case KVM_CAP_S390_PSW:
	case KVM_CAP_S390_GMAP:
	case KVM_CAP_SYNC_MMU:
#ifdef CONFIG_KVM_S390_UCONTROL
	case KVM_CAP_S390_UCONTROL:
#endif
	case KVM_CAP_ASYNC_PF:
	case KVM_CAP_SYNC_REGS:
	case KVM_CAP_ONE_REG:
	case KVM_CAP_ENABLE_CAP:
	case KVM_CAP_S390_CSS_SUPPORT:
	case KVM_CAP_IOEVENTFD:
	case KVM_CAP_DEVICE_CTRL:
	case KVM_CAP_S390_IRQCHIP:
	case KVM_CAP_VM_ATTRIBUTES:
	case KVM_CAP_MP_STATE:
	case KVM_CAP_IMMEDIATE_EXIT:
	case KVM_CAP_S390_INJECT_IRQ:
	case KVM_CAP_S390_USER_SIGP:
	case KVM_CAP_S390_USER_STSI:
	case KVM_CAP_S390_SKEYS:
	case KVM_CAP_S390_IRQ_STATE:
	case KVM_CAP_S390_USER_INSTR0:
	case KVM_CAP_S390_CMMA_MIGRATION:
	case KVM_CAP_S390_AIS:
	case KVM_CAP_S390_AIS_MIGRATION:
		r = 1;
		break;
	case KVM_CAP_S390_HPAGE_1M:
		r = 0;
		if (hpage && !kvm_is_ucontrol(kvm))
			r = 1;
		break;
	case KVM_CAP_S390_MEM_OP:
		r = MEM_OP_MAX_SIZE;
		break;
	case KVM_CAP_NR_VCPUS:
	case KVM_CAP_MAX_VCPUS:
	case KVM_CAP_MAX_VCPU_ID:
		r = KVM_S390_BSCA_CPU_SLOTS;
		if (!kvm_s390_use_sca_entries())
			r = KVM_MAX_VCPUS;
		else if (sclp.has_esca && sclp.has_64bscao)
			r = KVM_S390_ESCA_CPU_SLOTS;
		break;
	case KVM_CAP_S390_COW:
		r = MACHINE_HAS_ESOP;
		break;
	case KVM_CAP_S390_VECTOR_REGISTERS:
		r = MACHINE_HAS_VX;
		break;
	case KVM_CAP_S390_RI:
		r = test_facility(64);
		break;
	case KVM_CAP_S390_GS:
		r = test_facility(133);
		break;
	case KVM_CAP_S390_BPB:
		r = test_facility(82);
		break;
	default:
		r = 0;
	}
	return r;
}

static void kvm_s390_sync_dirty_log(struct kvm *kvm,
				    struct kvm_memory_slot *memslot)
{
	int i;
	gfn_t cur_gfn, last_gfn;
	unsigned long gaddr, vmaddr;
	struct gmap *gmap = kvm->arch.gmap;
	DECLARE_BITMAP(bitmap, _PAGE_ENTRIES);

	/* Loop over all guest segments */
	cur_gfn = memslot->base_gfn;
	last_gfn = memslot->base_gfn + memslot->npages;
	for (; cur_gfn <= last_gfn; cur_gfn += _PAGE_ENTRIES) {
		gaddr = gfn_to_gpa(cur_gfn);
		vmaddr = gfn_to_hva_memslot(memslot, cur_gfn);
		if (kvm_is_error_hva(vmaddr))
			continue;

		bitmap_zero(bitmap, _PAGE_ENTRIES);
		gmap_sync_dirty_log_pmd(gmap, bitmap, gaddr, vmaddr);
		for (i = 0; i < _PAGE_ENTRIES; i++) {
			if (test_bit(i, bitmap))
				mark_page_dirty(kvm, cur_gfn + i);
		}

		if (fatal_signal_pending(current))
			return;
		cond_resched();
	}
}

/* Section: vm related */
static void sca_del_vcpu(struct kvm_vcpu *vcpu);

/*
 * Get (and clear) the dirty memory log for a memory slot.
 */
int kvm_vm_ioctl_get_dirty_log(struct kvm *kvm,
			       struct kvm_dirty_log *log)
{
	int r;
	unsigned long n;
	struct kvm_memslots *slots;
	struct kvm_memory_slot *memslot;
	int is_dirty = 0;

	if (kvm_is_ucontrol(kvm))
		return -EINVAL;

	mutex_lock(&kvm->slots_lock);

	r = -EINVAL;
	if (log->slot >= KVM_USER_MEM_SLOTS)
		goto out;

	slots = kvm_memslots(kvm);
	memslot = id_to_memslot(slots, log->slot);
	r = -ENOENT;
	if (!memslot->dirty_bitmap)
		goto out;

	kvm_s390_sync_dirty_log(kvm, memslot);
	r = kvm_get_dirty_log(kvm, log, &is_dirty);
	if (r)
		goto out;

	/* Clear the dirty log */
	if (is_dirty) {
		n = kvm_dirty_bitmap_bytes(memslot);
		memset(memslot->dirty_bitmap, 0, n);
	}
	r = 0;
out:
	mutex_unlock(&kvm->slots_lock);
	return r;
}

static void icpt_operexc_on_all_vcpus(struct kvm *kvm)
{
	unsigned int i;
	struct kvm_vcpu *vcpu;

	kvm_for_each_vcpu(i, vcpu, kvm) {
		kvm_s390_sync_request(KVM_REQ_ICPT_OPEREXC, vcpu);
	}
}

int kvm_vm_ioctl_enable_cap(struct kvm *kvm, struct kvm_enable_cap *cap)
{
	int r;

	if (cap->flags)
		return -EINVAL;

	switch (cap->cap) {
	case KVM_CAP_S390_IRQCHIP:
		VM_EVENT(kvm, 3, "%s", "ENABLE: CAP_S390_IRQCHIP");
		kvm->arch.use_irqchip = 1;
		r = 0;
		break;
	case KVM_CAP_S390_USER_SIGP:
		VM_EVENT(kvm, 3, "%s", "ENABLE: CAP_S390_USER_SIGP");
		kvm->arch.user_sigp = 1;
		r = 0;
		break;
	case KVM_CAP_S390_VECTOR_REGISTERS:
		mutex_lock(&kvm->lock);
		if (kvm->created_vcpus) {
			r = -EBUSY;
		} else if (MACHINE_HAS_VX) {
			set_kvm_facility(kvm->arch.model.fac_mask, 129);
			set_kvm_facility(kvm->arch.model.fac_list, 129);
			if (test_facility(134)) {
				set_kvm_facility(kvm->arch.model.fac_mask, 134);
				set_kvm_facility(kvm->arch.model.fac_list, 134);
			}
			if (test_facility(135)) {
				set_kvm_facility(kvm->arch.model.fac_mask, 135);
				set_kvm_facility(kvm->arch.model.fac_list, 135);
			}
			if (test_facility(148)) {
				set_kvm_facility(kvm->arch.model.fac_mask, 148);
				set_kvm_facility(kvm->arch.model.fac_list, 148);
			}
			if (test_facility(152)) {
				set_kvm_facility(kvm->arch.model.fac_mask, 152);
				set_kvm_facility(kvm->arch.model.fac_list, 152);
			}
			r = 0;
		} else
			r = -EINVAL;
		mutex_unlock(&kvm->lock);
		VM_EVENT(kvm, 3, "ENABLE: CAP_S390_VECTOR_REGISTERS %s",
			 r ? "(not available)" : "(success)");
		break;
	case KVM_CAP_S390_RI:
		r = -EINVAL;
		mutex_lock(&kvm->lock);
		if (kvm->created_vcpus) {
			r = -EBUSY;
		} else if (test_facility(64)) {
			set_kvm_facility(kvm->arch.model.fac_mask, 64);
			set_kvm_facility(kvm->arch.model.fac_list, 64);
			r = 0;
		}
		mutex_unlock(&kvm->lock);
		VM_EVENT(kvm, 3, "ENABLE: CAP_S390_RI %s",
			 r ? "(not available)" : "(success)");
		break;
	case KVM_CAP_S390_AIS:
		mutex_lock(&kvm->lock);
		if (kvm->created_vcpus) {
			r = -EBUSY;
		} else {
			set_kvm_facility(kvm->arch.model.fac_mask, 72);
			set_kvm_facility(kvm->arch.model.fac_list, 72);
			r = 0;
		}
		mutex_unlock(&kvm->lock);
		VM_EVENT(kvm, 3, "ENABLE: AIS %s",
			 r ? "(not available)" : "(success)");
		break;
	case KVM_CAP_S390_GS:
		r = -EINVAL;
		mutex_lock(&kvm->lock);
		if (kvm->created_vcpus) {
			r = -EBUSY;
		} else if (test_facility(133)) {
			set_kvm_facility(kvm->arch.model.fac_mask, 133);
			set_kvm_facility(kvm->arch.model.fac_list, 133);
			r = 0;
		}
		mutex_unlock(&kvm->lock);
		VM_EVENT(kvm, 3, "ENABLE: CAP_S390_GS %s",
			 r ? "(not available)" : "(success)");
		break;
	case KVM_CAP_S390_HPAGE_1M:
		mutex_lock(&kvm->lock);
		if (kvm->created_vcpus)
			r = -EBUSY;
		else if (!hpage || kvm->arch.use_cmma || kvm_is_ucontrol(kvm))
			r = -EINVAL;
		else {
			r = 0;
			down_write(&kvm->mm->mmap_sem);
			kvm->mm->context.allow_gmap_hpage_1m = 1;
			up_write(&kvm->mm->mmap_sem);
			/*
			 * We might have to create fake 4k page
			 * tables. To avoid that the hardware works on
			 * stale PGSTEs, we emulate these instructions.
			 */
			kvm->arch.use_skf = 0;
			kvm->arch.use_pfmfi = 0;
		}
		mutex_unlock(&kvm->lock);
		VM_EVENT(kvm, 3, "ENABLE: CAP_S390_HPAGE %s",
			 r ? "(not available)" : "(success)");
		break;
	case KVM_CAP_S390_USER_STSI:
		VM_EVENT(kvm, 3, "%s", "ENABLE: CAP_S390_USER_STSI");
		kvm->arch.user_stsi = 1;
		r = 0;
		break;
	case KVM_CAP_S390_USER_INSTR0:
		VM_EVENT(kvm, 3, "%s", "ENABLE: CAP_S390_USER_INSTR0");
		kvm->arch.user_instr0 = 1;
		icpt_operexc_on_all_vcpus(kvm);
		r = 0;
		break;
	default:
		r = -EINVAL;
		break;
	}
	return r;
}

static int kvm_s390_get_mem_control(struct kvm *kvm, struct kvm_device_attr *attr)
{
	int ret;

	switch (attr->attr) {
	case KVM_S390_VM_MEM_LIMIT_SIZE:
		ret = 0;
		VM_EVENT(kvm, 3, "QUERY: max guest memory: %lu bytes",
			 kvm->arch.mem_limit);
		if (put_user(kvm->arch.mem_limit, (u64 __user *)attr->addr))
			ret = -EFAULT;
		break;
	default:
		ret = -ENXIO;
		break;
	}
	return ret;
}

static int kvm_s390_set_mem_control(struct kvm *kvm, struct kvm_device_attr *attr)
{
	int ret;
	unsigned int idx;
	switch (attr->attr) {
	case KVM_S390_VM_MEM_ENABLE_CMMA:
		ret = -ENXIO;
		if (!sclp.has_cmma)
			break;

		VM_EVENT(kvm, 3, "%s", "ENABLE: CMMA support");
		mutex_lock(&kvm->lock);
		if (kvm->created_vcpus)
			ret = -EBUSY;
		else if (kvm->mm->context.allow_gmap_hpage_1m)
			ret = -EINVAL;
		else {
			kvm->arch.use_cmma = 1;
			/* Not compatible with cmma. */
			kvm->arch.use_pfmfi = 0;
			ret = 0;
		}
		mutex_unlock(&kvm->lock);
		break;
	case KVM_S390_VM_MEM_CLR_CMMA:
		ret = -ENXIO;
		if (!sclp.has_cmma)
			break;
		ret = -EINVAL;
		if (!kvm->arch.use_cmma)
			break;

		VM_EVENT(kvm, 3, "%s", "RESET: CMMA states");
		mutex_lock(&kvm->lock);
		idx = srcu_read_lock(&kvm->srcu);
		s390_reset_cmma(kvm->arch.gmap->mm);
		srcu_read_unlock(&kvm->srcu, idx);
		mutex_unlock(&kvm->lock);
		ret = 0;
		break;
	case KVM_S390_VM_MEM_LIMIT_SIZE: {
		unsigned long new_limit;

		if (kvm_is_ucontrol(kvm))
			return -EINVAL;

		if (get_user(new_limit, (u64 __user *)attr->addr))
			return -EFAULT;

		if (kvm->arch.mem_limit != KVM_S390_NO_MEM_LIMIT &&
		    new_limit > kvm->arch.mem_limit)
			return -E2BIG;

		if (!new_limit)
			return -EINVAL;

		/* gmap_create takes last usable address */
		if (new_limit != KVM_S390_NO_MEM_LIMIT)
			new_limit -= 1;

		ret = -EBUSY;
		mutex_lock(&kvm->lock);
		if (!kvm->created_vcpus) {
			/* gmap_create will round the limit up */
			struct gmap *new = gmap_create(current->mm, new_limit);

			if (!new) {
				ret = -ENOMEM;
			} else {
				gmap_remove(kvm->arch.gmap);
				new->private = kvm;
				kvm->arch.gmap = new;
				ret = 0;
			}
		}
		mutex_unlock(&kvm->lock);
		VM_EVENT(kvm, 3, "SET: max guest address: %lu", new_limit);
		VM_EVENT(kvm, 3, "New guest asce: 0x%pK",
			 (void *) kvm->arch.gmap->asce);
		break;
	}
	default:
		ret = -ENXIO;
		break;
	}
	return ret;
}

static void kvm_s390_vcpu_crypto_setup(struct kvm_vcpu *vcpu);

void kvm_s390_vcpu_crypto_reset_all(struct kvm *kvm)
{
	struct kvm_vcpu *vcpu;
	int i;

	kvm_s390_vcpu_block_all(kvm);

	kvm_for_each_vcpu(i, vcpu, kvm) {
		kvm_s390_vcpu_crypto_setup(vcpu);
		/* recreate the shadow crycb by leaving the VSIE handler */
		kvm_s390_sync_request(KVM_REQ_VSIE_RESTART, vcpu);
	}

	kvm_s390_vcpu_unblock_all(kvm);
}

static int kvm_s390_vm_set_crypto(struct kvm *kvm, struct kvm_device_attr *attr)
{
	mutex_lock(&kvm->lock);
	switch (attr->attr) {
	case KVM_S390_VM_CRYPTO_ENABLE_AES_KW:
		if (!test_kvm_facility(kvm, 76)) {
			mutex_unlock(&kvm->lock);
			return -EINVAL;
		}
		get_random_bytes(
			kvm->arch.crypto.crycb->aes_wrapping_key_mask,
			sizeof(kvm->arch.crypto.crycb->aes_wrapping_key_mask));
		kvm->arch.crypto.aes_kw = 1;
		VM_EVENT(kvm, 3, "%s", "ENABLE: AES keywrapping support");
		break;
	case KVM_S390_VM_CRYPTO_ENABLE_DEA_KW:
		if (!test_kvm_facility(kvm, 76)) {
			mutex_unlock(&kvm->lock);
			return -EINVAL;
		}
		get_random_bytes(
			kvm->arch.crypto.crycb->dea_wrapping_key_mask,
			sizeof(kvm->arch.crypto.crycb->dea_wrapping_key_mask));
		kvm->arch.crypto.dea_kw = 1;
		VM_EVENT(kvm, 3, "%s", "ENABLE: DEA keywrapping support");
		break;
	case KVM_S390_VM_CRYPTO_DISABLE_AES_KW:
		if (!test_kvm_facility(kvm, 76)) {
			mutex_unlock(&kvm->lock);
			return -EINVAL;
		}
		kvm->arch.crypto.aes_kw = 0;
		memset(kvm->arch.crypto.crycb->aes_wrapping_key_mask, 0,
			sizeof(kvm->arch.crypto.crycb->aes_wrapping_key_mask));
		VM_EVENT(kvm, 3, "%s", "DISABLE: AES keywrapping support");
		break;
	case KVM_S390_VM_CRYPTO_DISABLE_DEA_KW:
		if (!test_kvm_facility(kvm, 76)) {
			mutex_unlock(&kvm->lock);
			return -EINVAL;
		}
		kvm->arch.crypto.dea_kw = 0;
		memset(kvm->arch.crypto.crycb->dea_wrapping_key_mask, 0,
			sizeof(kvm->arch.crypto.crycb->dea_wrapping_key_mask));
		VM_EVENT(kvm, 3, "%s", "DISABLE: DEA keywrapping support");
		break;
	case KVM_S390_VM_CRYPTO_ENABLE_APIE:
		if (!ap_instructions_available()) {
			mutex_unlock(&kvm->lock);
			return -EOPNOTSUPP;
		}
		kvm->arch.crypto.apie = 1;
		break;
	case KVM_S390_VM_CRYPTO_DISABLE_APIE:
		if (!ap_instructions_available()) {
			mutex_unlock(&kvm->lock);
			return -EOPNOTSUPP;
		}
		kvm->arch.crypto.apie = 0;
		break;
	default:
		mutex_unlock(&kvm->lock);
		return -ENXIO;
	}

	kvm_s390_vcpu_crypto_reset_all(kvm);
	mutex_unlock(&kvm->lock);
	return 0;
}

static void kvm_s390_sync_request_broadcast(struct kvm *kvm, int req)
{
	int cx;
	struct kvm_vcpu *vcpu;

	kvm_for_each_vcpu(cx, vcpu, kvm)
		kvm_s390_sync_request(req, vcpu);
}

/*
 * Must be called with kvm->srcu held to avoid races on memslots, and with
 * kvm->slots_lock to avoid races with ourselves and kvm_s390_vm_stop_migration.
 */
static int kvm_s390_vm_start_migration(struct kvm *kvm)
{
	struct kvm_memory_slot *ms;
	struct kvm_memslots *slots;
	unsigned long ram_pages = 0;
	int slotnr;

	/* migration mode already enabled */
	if (kvm->arch.migration_mode)
		return 0;
	slots = kvm_memslots(kvm);
	if (!slots || !slots->used_slots)
		return -EINVAL;

	if (!kvm->arch.use_cmma) {
		kvm->arch.migration_mode = 1;
		return 0;
	}
	/* mark all the pages in active slots as dirty */
	for (slotnr = 0; slotnr < slots->used_slots; slotnr++) {
		ms = slots->memslots + slotnr;
		/*
		 * The second half of the bitmap is only used on x86,
		 * and would be wasted otherwise, so we put it to good
		 * use here to keep track of the state of the storage
		 * attributes.
		 */
		memset(kvm_second_dirty_bitmap(ms), 0xff, kvm_dirty_bitmap_bytes(ms));
		ram_pages += ms->npages;
	}
	atomic64_set(&kvm->arch.cmma_dirty_pages, ram_pages);
	kvm->arch.migration_mode = 1;
	kvm_s390_sync_request_broadcast(kvm, KVM_REQ_START_MIGRATION);
	return 0;
}

/*
 * Must be called with kvm->slots_lock to avoid races with ourselves and
 * kvm_s390_vm_start_migration.
 */
static int kvm_s390_vm_stop_migration(struct kvm *kvm)
{
	/* migration mode already disabled */
	if (!kvm->arch.migration_mode)
		return 0;
	kvm->arch.migration_mode = 0;
	if (kvm->arch.use_cmma)
		kvm_s390_sync_request_broadcast(kvm, KVM_REQ_STOP_MIGRATION);
	return 0;
}

static int kvm_s390_vm_set_migration(struct kvm *kvm,
				     struct kvm_device_attr *attr)
{
	int res = -ENXIO;

	mutex_lock(&kvm->slots_lock);
	switch (attr->attr) {
	case KVM_S390_VM_MIGRATION_START:
		res = kvm_s390_vm_start_migration(kvm);
		break;
	case KVM_S390_VM_MIGRATION_STOP:
		res = kvm_s390_vm_stop_migration(kvm);
		break;
	default:
		break;
	}
	mutex_unlock(&kvm->slots_lock);

	return res;
}

static int kvm_s390_vm_get_migration(struct kvm *kvm,
				     struct kvm_device_attr *attr)
{
	u64 mig = kvm->arch.migration_mode;

	if (attr->attr != KVM_S390_VM_MIGRATION_STATUS)
		return -ENXIO;

	if (copy_to_user((void __user *)attr->addr, &mig, sizeof(mig)))
		return -EFAULT;
	return 0;
}

static int kvm_s390_set_tod_ext(struct kvm *kvm, struct kvm_device_attr *attr)
{
	struct kvm_s390_vm_tod_clock gtod;

	if (copy_from_user(&gtod, (void __user *)attr->addr, sizeof(gtod)))
		return -EFAULT;

	if (!test_kvm_facility(kvm, 139) && gtod.epoch_idx)
		return -EINVAL;
	kvm_s390_set_tod_clock(kvm, &gtod);

	VM_EVENT(kvm, 3, "SET: TOD extension: 0x%x, TOD base: 0x%llx",
		gtod.epoch_idx, gtod.tod);

	return 0;
}

static int kvm_s390_set_tod_high(struct kvm *kvm, struct kvm_device_attr *attr)
{
	u8 gtod_high;

	if (copy_from_user(&gtod_high, (void __user *)attr->addr,
					   sizeof(gtod_high)))
		return -EFAULT;

	if (gtod_high != 0)
		return -EINVAL;
	VM_EVENT(kvm, 3, "SET: TOD extension: 0x%x", gtod_high);

	return 0;
}

static int kvm_s390_set_tod_low(struct kvm *kvm, struct kvm_device_attr *attr)
{
	struct kvm_s390_vm_tod_clock gtod = { 0 };

	if (copy_from_user(&gtod.tod, (void __user *)attr->addr,
			   sizeof(gtod.tod)))
		return -EFAULT;

	kvm_s390_set_tod_clock(kvm, &gtod);
	VM_EVENT(kvm, 3, "SET: TOD base: 0x%llx", gtod.tod);
	return 0;
}

static int kvm_s390_set_tod(struct kvm *kvm, struct kvm_device_attr *attr)
{
	int ret;

	if (attr->flags)
		return -EINVAL;

	switch (attr->attr) {
	case KVM_S390_VM_TOD_EXT:
		ret = kvm_s390_set_tod_ext(kvm, attr);
		break;
	case KVM_S390_VM_TOD_HIGH:
		ret = kvm_s390_set_tod_high(kvm, attr);
		break;
	case KVM_S390_VM_TOD_LOW:
		ret = kvm_s390_set_tod_low(kvm, attr);
		break;
	default:
		ret = -ENXIO;
		break;
	}
	return ret;
}

static void kvm_s390_get_tod_clock(struct kvm *kvm,
				   struct kvm_s390_vm_tod_clock *gtod)
{
	struct kvm_s390_tod_clock_ext htod;

	preempt_disable();

	get_tod_clock_ext((char *)&htod);

	gtod->tod = htod.tod + kvm->arch.epoch;
	gtod->epoch_idx = 0;
	if (test_kvm_facility(kvm, 139)) {
		gtod->epoch_idx = htod.epoch_idx + kvm->arch.epdx;
		if (gtod->tod < htod.tod)
			gtod->epoch_idx += 1;
	}

	preempt_enable();
}

static int kvm_s390_get_tod_ext(struct kvm *kvm, struct kvm_device_attr *attr)
{
	struct kvm_s390_vm_tod_clock gtod;

	memset(&gtod, 0, sizeof(gtod));
	kvm_s390_get_tod_clock(kvm, &gtod);
	if (copy_to_user((void __user *)attr->addr, &gtod, sizeof(gtod)))
		return -EFAULT;

	VM_EVENT(kvm, 3, "QUERY: TOD extension: 0x%x, TOD base: 0x%llx",
		gtod.epoch_idx, gtod.tod);
	return 0;
}

static int kvm_s390_get_tod_high(struct kvm *kvm, struct kvm_device_attr *attr)
{
	u8 gtod_high = 0;

	if (copy_to_user((void __user *)attr->addr, &gtod_high,
					 sizeof(gtod_high)))
		return -EFAULT;
	VM_EVENT(kvm, 3, "QUERY: TOD extension: 0x%x", gtod_high);

	return 0;
}

static int kvm_s390_get_tod_low(struct kvm *kvm, struct kvm_device_attr *attr)
{
	u64 gtod;

	gtod = kvm_s390_get_tod_clock_fast(kvm);
	if (copy_to_user((void __user *)attr->addr, &gtod, sizeof(gtod)))
		return -EFAULT;
	VM_EVENT(kvm, 3, "QUERY: TOD base: 0x%llx", gtod);

	return 0;
}

static int kvm_s390_get_tod(struct kvm *kvm, struct kvm_device_attr *attr)
{
	int ret;

	if (attr->flags)
		return -EINVAL;

	switch (attr->attr) {
	case KVM_S390_VM_TOD_EXT:
		ret = kvm_s390_get_tod_ext(kvm, attr);
		break;
	case KVM_S390_VM_TOD_HIGH:
		ret = kvm_s390_get_tod_high(kvm, attr);
		break;
	case KVM_S390_VM_TOD_LOW:
		ret = kvm_s390_get_tod_low(kvm, attr);
		break;
	default:
		ret = -ENXIO;
		break;
	}
	return ret;
}

static int kvm_s390_set_processor(struct kvm *kvm, struct kvm_device_attr *attr)
{
	struct kvm_s390_vm_cpu_processor *proc;
	u16 lowest_ibc, unblocked_ibc;
	int ret = 0;

	mutex_lock(&kvm->lock);
	if (kvm->created_vcpus) {
		ret = -EBUSY;
		goto out;
	}
	proc = kzalloc(sizeof(*proc), GFP_KERNEL);
	if (!proc) {
		ret = -ENOMEM;
		goto out;
	}
	if (!copy_from_user(proc, (void __user *)attr->addr,
			    sizeof(*proc))) {
		kvm->arch.model.cpuid = proc->cpuid;
		lowest_ibc = sclp.ibc >> 16 & 0xfff;
		unblocked_ibc = sclp.ibc & 0xfff;
		if (lowest_ibc && proc->ibc) {
			if (proc->ibc > unblocked_ibc)
				kvm->arch.model.ibc = unblocked_ibc;
			else if (proc->ibc < lowest_ibc)
				kvm->arch.model.ibc = lowest_ibc;
			else
				kvm->arch.model.ibc = proc->ibc;
		}
		memcpy(kvm->arch.model.fac_list, proc->fac_list,
		       S390_ARCH_FAC_LIST_SIZE_BYTE);
		VM_EVENT(kvm, 3, "SET: guest ibc: 0x%4.4x, guest cpuid: 0x%16.16llx",
			 kvm->arch.model.ibc,
			 kvm->arch.model.cpuid);
		VM_EVENT(kvm, 3, "SET: guest faclist: 0x%16.16llx.%16.16llx.%16.16llx",
			 kvm->arch.model.fac_list[0],
			 kvm->arch.model.fac_list[1],
			 kvm->arch.model.fac_list[2]);
	} else
		ret = -EFAULT;
	kfree(proc);
out:
	mutex_unlock(&kvm->lock);
	return ret;
}

static int kvm_s390_set_processor_feat(struct kvm *kvm,
				       struct kvm_device_attr *attr)
{
	struct kvm_s390_vm_cpu_feat data;

	if (copy_from_user(&data, (void __user *)attr->addr, sizeof(data)))
		return -EFAULT;
	if (!bitmap_subset((unsigned long *) data.feat,
			   kvm_s390_available_cpu_feat,
			   KVM_S390_VM_CPU_FEAT_NR_BITS))
		return -EINVAL;

	mutex_lock(&kvm->lock);
	if (kvm->created_vcpus) {
		mutex_unlock(&kvm->lock);
		return -EBUSY;
	}
	bitmap_copy(kvm->arch.cpu_feat, (unsigned long *) data.feat,
		    KVM_S390_VM_CPU_FEAT_NR_BITS);
	mutex_unlock(&kvm->lock);
	VM_EVENT(kvm, 3, "SET: guest feat: 0x%16.16llx.0x%16.16llx.0x%16.16llx",
			 data.feat[0],
			 data.feat[1],
			 data.feat[2]);
	return 0;
}

static int kvm_s390_set_processor_subfunc(struct kvm *kvm,
					  struct kvm_device_attr *attr)
{
	mutex_lock(&kvm->lock);
	if (kvm->created_vcpus) {
		mutex_unlock(&kvm->lock);
		return -EBUSY;
	}

	if (copy_from_user(&kvm->arch.model.subfuncs, (void __user *)attr->addr,
			   sizeof(struct kvm_s390_vm_cpu_subfunc))) {
		mutex_unlock(&kvm->lock);
		return -EFAULT;
	}
	mutex_unlock(&kvm->lock);

	VM_EVENT(kvm, 3, "SET: guest PLO    subfunc 0x%16.16lx.%16.16lx.%16.16lx.%16.16lx",
		 ((unsigned long *) &kvm->arch.model.subfuncs.plo)[0],
		 ((unsigned long *) &kvm->arch.model.subfuncs.plo)[1],
		 ((unsigned long *) &kvm->arch.model.subfuncs.plo)[2],
		 ((unsigned long *) &kvm->arch.model.subfuncs.plo)[3]);
	VM_EVENT(kvm, 3, "SET: guest PTFF   subfunc 0x%16.16lx.%16.16lx",
		 ((unsigned long *) &kvm->arch.model.subfuncs.ptff)[0],
		 ((unsigned long *) &kvm->arch.model.subfuncs.ptff)[1]);
	VM_EVENT(kvm, 3, "SET: guest KMAC   subfunc 0x%16.16lx.%16.16lx",
		 ((unsigned long *) &kvm->arch.model.subfuncs.kmac)[0],
		 ((unsigned long *) &kvm->arch.model.subfuncs.kmac)[1]);
	VM_EVENT(kvm, 3, "SET: guest KMC    subfunc 0x%16.16lx.%16.16lx",
		 ((unsigned long *) &kvm->arch.model.subfuncs.kmc)[0],
		 ((unsigned long *) &kvm->arch.model.subfuncs.kmc)[1]);
	VM_EVENT(kvm, 3, "SET: guest KM     subfunc 0x%16.16lx.%16.16lx",
		 ((unsigned long *) &kvm->arch.model.subfuncs.km)[0],
		 ((unsigned long *) &kvm->arch.model.subfuncs.km)[1]);
	VM_EVENT(kvm, 3, "SET: guest KIMD   subfunc 0x%16.16lx.%16.16lx",
		 ((unsigned long *) &kvm->arch.model.subfuncs.kimd)[0],
		 ((unsigned long *) &kvm->arch.model.subfuncs.kimd)[1]);
	VM_EVENT(kvm, 3, "SET: guest KLMD   subfunc 0x%16.16lx.%16.16lx",
		 ((unsigned long *) &kvm->arch.model.subfuncs.klmd)[0],
		 ((unsigned long *) &kvm->arch.model.subfuncs.klmd)[1]);
	VM_EVENT(kvm, 3, "SET: guest PCKMO  subfunc 0x%16.16lx.%16.16lx",
		 ((unsigned long *) &kvm->arch.model.subfuncs.pckmo)[0],
		 ((unsigned long *) &kvm->arch.model.subfuncs.pckmo)[1]);
	VM_EVENT(kvm, 3, "SET: guest KMCTR  subfunc 0x%16.16lx.%16.16lx",
		 ((unsigned long *) &kvm->arch.model.subfuncs.kmctr)[0],
		 ((unsigned long *) &kvm->arch.model.subfuncs.kmctr)[1]);
	VM_EVENT(kvm, 3, "SET: guest KMF    subfunc 0x%16.16lx.%16.16lx",
		 ((unsigned long *) &kvm->arch.model.subfuncs.kmf)[0],
		 ((unsigned long *) &kvm->arch.model.subfuncs.kmf)[1]);
	VM_EVENT(kvm, 3, "SET: guest KMO    subfunc 0x%16.16lx.%16.16lx",
		 ((unsigned long *) &kvm->arch.model.subfuncs.kmo)[0],
		 ((unsigned long *) &kvm->arch.model.subfuncs.kmo)[1]);
	VM_EVENT(kvm, 3, "SET: guest PCC    subfunc 0x%16.16lx.%16.16lx",
		 ((unsigned long *) &kvm->arch.model.subfuncs.pcc)[0],
		 ((unsigned long *) &kvm->arch.model.subfuncs.pcc)[1]);
	VM_EVENT(kvm, 3, "SET: guest PPNO   subfunc 0x%16.16lx.%16.16lx",
		 ((unsigned long *) &kvm->arch.model.subfuncs.ppno)[0],
		 ((unsigned long *) &kvm->arch.model.subfuncs.ppno)[1]);
	VM_EVENT(kvm, 3, "SET: guest KMA    subfunc 0x%16.16lx.%16.16lx",
		 ((unsigned long *) &kvm->arch.model.subfuncs.kma)[0],
		 ((unsigned long *) &kvm->arch.model.subfuncs.kma)[1]);
<<<<<<< HEAD
=======
	VM_EVENT(kvm, 3, "SET: guest KDSA   subfunc 0x%16.16lx.%16.16lx",
		 ((unsigned long *) &kvm->arch.model.subfuncs.kdsa)[0],
		 ((unsigned long *) &kvm->arch.model.subfuncs.kdsa)[1]);
	VM_EVENT(kvm, 3, "SET: guest SORTL  subfunc 0x%16.16lx.%16.16lx.%16.16lx.%16.16lx",
		 ((unsigned long *) &kvm->arch.model.subfuncs.sortl)[0],
		 ((unsigned long *) &kvm->arch.model.subfuncs.sortl)[1],
		 ((unsigned long *) &kvm->arch.model.subfuncs.sortl)[2],
		 ((unsigned long *) &kvm->arch.model.subfuncs.sortl)[3]);
	VM_EVENT(kvm, 3, "SET: guest DFLTCC subfunc 0x%16.16lx.%16.16lx.%16.16lx.%16.16lx",
		 ((unsigned long *) &kvm->arch.model.subfuncs.dfltcc)[0],
		 ((unsigned long *) &kvm->arch.model.subfuncs.dfltcc)[1],
		 ((unsigned long *) &kvm->arch.model.subfuncs.dfltcc)[2],
		 ((unsigned long *) &kvm->arch.model.subfuncs.dfltcc)[3]);
>>>>>>> 0ecfebd2

	return 0;
}

static int kvm_s390_set_cpu_model(struct kvm *kvm, struct kvm_device_attr *attr)
{
	int ret = -ENXIO;

	switch (attr->attr) {
	case KVM_S390_VM_CPU_PROCESSOR:
		ret = kvm_s390_set_processor(kvm, attr);
		break;
	case KVM_S390_VM_CPU_PROCESSOR_FEAT:
		ret = kvm_s390_set_processor_feat(kvm, attr);
		break;
	case KVM_S390_VM_CPU_PROCESSOR_SUBFUNC:
		ret = kvm_s390_set_processor_subfunc(kvm, attr);
		break;
	}
	return ret;
}

static int kvm_s390_get_processor(struct kvm *kvm, struct kvm_device_attr *attr)
{
	struct kvm_s390_vm_cpu_processor *proc;
	int ret = 0;

	proc = kzalloc(sizeof(*proc), GFP_KERNEL);
	if (!proc) {
		ret = -ENOMEM;
		goto out;
	}
	proc->cpuid = kvm->arch.model.cpuid;
	proc->ibc = kvm->arch.model.ibc;
	memcpy(&proc->fac_list, kvm->arch.model.fac_list,
	       S390_ARCH_FAC_LIST_SIZE_BYTE);
	VM_EVENT(kvm, 3, "GET: guest ibc: 0x%4.4x, guest cpuid: 0x%16.16llx",
		 kvm->arch.model.ibc,
		 kvm->arch.model.cpuid);
	VM_EVENT(kvm, 3, "GET: guest faclist: 0x%16.16llx.%16.16llx.%16.16llx",
		 kvm->arch.model.fac_list[0],
		 kvm->arch.model.fac_list[1],
		 kvm->arch.model.fac_list[2]);
	if (copy_to_user((void __user *)attr->addr, proc, sizeof(*proc)))
		ret = -EFAULT;
	kfree(proc);
out:
	return ret;
}

static int kvm_s390_get_machine(struct kvm *kvm, struct kvm_device_attr *attr)
{
	struct kvm_s390_vm_cpu_machine *mach;
	int ret = 0;

	mach = kzalloc(sizeof(*mach), GFP_KERNEL);
	if (!mach) {
		ret = -ENOMEM;
		goto out;
	}
	get_cpu_id((struct cpuid *) &mach->cpuid);
	mach->ibc = sclp.ibc;
	memcpy(&mach->fac_mask, kvm->arch.model.fac_mask,
	       S390_ARCH_FAC_LIST_SIZE_BYTE);
	memcpy((unsigned long *)&mach->fac_list, S390_lowcore.stfle_fac_list,
	       sizeof(S390_lowcore.stfle_fac_list));
	VM_EVENT(kvm, 3, "GET: host ibc:  0x%4.4x, host cpuid:  0x%16.16llx",
		 kvm->arch.model.ibc,
		 kvm->arch.model.cpuid);
	VM_EVENT(kvm, 3, "GET: host facmask:  0x%16.16llx.%16.16llx.%16.16llx",
		 mach->fac_mask[0],
		 mach->fac_mask[1],
		 mach->fac_mask[2]);
	VM_EVENT(kvm, 3, "GET: host faclist:  0x%16.16llx.%16.16llx.%16.16llx",
		 mach->fac_list[0],
		 mach->fac_list[1],
		 mach->fac_list[2]);
	if (copy_to_user((void __user *)attr->addr, mach, sizeof(*mach)))
		ret = -EFAULT;
	kfree(mach);
out:
	return ret;
}

static int kvm_s390_get_processor_feat(struct kvm *kvm,
				       struct kvm_device_attr *attr)
{
	struct kvm_s390_vm_cpu_feat data;

	bitmap_copy((unsigned long *) data.feat, kvm->arch.cpu_feat,
		    KVM_S390_VM_CPU_FEAT_NR_BITS);
	if (copy_to_user((void __user *)attr->addr, &data, sizeof(data)))
		return -EFAULT;
	VM_EVENT(kvm, 3, "GET: guest feat: 0x%16.16llx.0x%16.16llx.0x%16.16llx",
			 data.feat[0],
			 data.feat[1],
			 data.feat[2]);
	return 0;
}

static int kvm_s390_get_machine_feat(struct kvm *kvm,
				     struct kvm_device_attr *attr)
{
	struct kvm_s390_vm_cpu_feat data;

	bitmap_copy((unsigned long *) data.feat,
		    kvm_s390_available_cpu_feat,
		    KVM_S390_VM_CPU_FEAT_NR_BITS);
	if (copy_to_user((void __user *)attr->addr, &data, sizeof(data)))
		return -EFAULT;
	VM_EVENT(kvm, 3, "GET: host feat:  0x%16.16llx.0x%16.16llx.0x%16.16llx",
			 data.feat[0],
			 data.feat[1],
			 data.feat[2]);
	return 0;
}

static int kvm_s390_get_processor_subfunc(struct kvm *kvm,
					  struct kvm_device_attr *attr)
{
	if (copy_to_user((void __user *)attr->addr, &kvm->arch.model.subfuncs,
	    sizeof(struct kvm_s390_vm_cpu_subfunc)))
		return -EFAULT;

	VM_EVENT(kvm, 3, "GET: guest PLO    subfunc 0x%16.16lx.%16.16lx.%16.16lx.%16.16lx",
		 ((unsigned long *) &kvm->arch.model.subfuncs.plo)[0],
		 ((unsigned long *) &kvm->arch.model.subfuncs.plo)[1],
		 ((unsigned long *) &kvm->arch.model.subfuncs.plo)[2],
		 ((unsigned long *) &kvm->arch.model.subfuncs.plo)[3]);
	VM_EVENT(kvm, 3, "GET: guest PTFF   subfunc 0x%16.16lx.%16.16lx",
		 ((unsigned long *) &kvm->arch.model.subfuncs.ptff)[0],
		 ((unsigned long *) &kvm->arch.model.subfuncs.ptff)[1]);
	VM_EVENT(kvm, 3, "GET: guest KMAC   subfunc 0x%16.16lx.%16.16lx",
		 ((unsigned long *) &kvm->arch.model.subfuncs.kmac)[0],
		 ((unsigned long *) &kvm->arch.model.subfuncs.kmac)[1]);
	VM_EVENT(kvm, 3, "GET: guest KMC    subfunc 0x%16.16lx.%16.16lx",
		 ((unsigned long *) &kvm->arch.model.subfuncs.kmc)[0],
		 ((unsigned long *) &kvm->arch.model.subfuncs.kmc)[1]);
	VM_EVENT(kvm, 3, "GET: guest KM     subfunc 0x%16.16lx.%16.16lx",
		 ((unsigned long *) &kvm->arch.model.subfuncs.km)[0],
		 ((unsigned long *) &kvm->arch.model.subfuncs.km)[1]);
	VM_EVENT(kvm, 3, "GET: guest KIMD   subfunc 0x%16.16lx.%16.16lx",
		 ((unsigned long *) &kvm->arch.model.subfuncs.kimd)[0],
		 ((unsigned long *) &kvm->arch.model.subfuncs.kimd)[1]);
	VM_EVENT(kvm, 3, "GET: guest KLMD   subfunc 0x%16.16lx.%16.16lx",
		 ((unsigned long *) &kvm->arch.model.subfuncs.klmd)[0],
		 ((unsigned long *) &kvm->arch.model.subfuncs.klmd)[1]);
	VM_EVENT(kvm, 3, "GET: guest PCKMO  subfunc 0x%16.16lx.%16.16lx",
		 ((unsigned long *) &kvm->arch.model.subfuncs.pckmo)[0],
		 ((unsigned long *) &kvm->arch.model.subfuncs.pckmo)[1]);
	VM_EVENT(kvm, 3, "GET: guest KMCTR  subfunc 0x%16.16lx.%16.16lx",
		 ((unsigned long *) &kvm->arch.model.subfuncs.kmctr)[0],
		 ((unsigned long *) &kvm->arch.model.subfuncs.kmctr)[1]);
	VM_EVENT(kvm, 3, "GET: guest KMF    subfunc 0x%16.16lx.%16.16lx",
		 ((unsigned long *) &kvm->arch.model.subfuncs.kmf)[0],
		 ((unsigned long *) &kvm->arch.model.subfuncs.kmf)[1]);
	VM_EVENT(kvm, 3, "GET: guest KMO    subfunc 0x%16.16lx.%16.16lx",
		 ((unsigned long *) &kvm->arch.model.subfuncs.kmo)[0],
		 ((unsigned long *) &kvm->arch.model.subfuncs.kmo)[1]);
	VM_EVENT(kvm, 3, "GET: guest PCC    subfunc 0x%16.16lx.%16.16lx",
		 ((unsigned long *) &kvm->arch.model.subfuncs.pcc)[0],
		 ((unsigned long *) &kvm->arch.model.subfuncs.pcc)[1]);
	VM_EVENT(kvm, 3, "GET: guest PPNO   subfunc 0x%16.16lx.%16.16lx",
		 ((unsigned long *) &kvm->arch.model.subfuncs.ppno)[0],
		 ((unsigned long *) &kvm->arch.model.subfuncs.ppno)[1]);
	VM_EVENT(kvm, 3, "GET: guest KMA    subfunc 0x%16.16lx.%16.16lx",
		 ((unsigned long *) &kvm->arch.model.subfuncs.kma)[0],
		 ((unsigned long *) &kvm->arch.model.subfuncs.kma)[1]);
<<<<<<< HEAD
=======
	VM_EVENT(kvm, 3, "GET: guest KDSA   subfunc 0x%16.16lx.%16.16lx",
		 ((unsigned long *) &kvm->arch.model.subfuncs.kdsa)[0],
		 ((unsigned long *) &kvm->arch.model.subfuncs.kdsa)[1]);
	VM_EVENT(kvm, 3, "GET: guest SORTL  subfunc 0x%16.16lx.%16.16lx.%16.16lx.%16.16lx",
		 ((unsigned long *) &kvm->arch.model.subfuncs.sortl)[0],
		 ((unsigned long *) &kvm->arch.model.subfuncs.sortl)[1],
		 ((unsigned long *) &kvm->arch.model.subfuncs.sortl)[2],
		 ((unsigned long *) &kvm->arch.model.subfuncs.sortl)[3]);
	VM_EVENT(kvm, 3, "GET: guest DFLTCC subfunc 0x%16.16lx.%16.16lx.%16.16lx.%16.16lx",
		 ((unsigned long *) &kvm->arch.model.subfuncs.dfltcc)[0],
		 ((unsigned long *) &kvm->arch.model.subfuncs.dfltcc)[1],
		 ((unsigned long *) &kvm->arch.model.subfuncs.dfltcc)[2],
		 ((unsigned long *) &kvm->arch.model.subfuncs.dfltcc)[3]);
>>>>>>> 0ecfebd2

	return 0;
}

static int kvm_s390_get_machine_subfunc(struct kvm *kvm,
					struct kvm_device_attr *attr)
{
	if (copy_to_user((void __user *)attr->addr, &kvm_s390_available_subfunc,
	    sizeof(struct kvm_s390_vm_cpu_subfunc)))
		return -EFAULT;

	VM_EVENT(kvm, 3, "GET: host  PLO    subfunc 0x%16.16lx.%16.16lx.%16.16lx.%16.16lx",
		 ((unsigned long *) &kvm_s390_available_subfunc.plo)[0],
		 ((unsigned long *) &kvm_s390_available_subfunc.plo)[1],
		 ((unsigned long *) &kvm_s390_available_subfunc.plo)[2],
		 ((unsigned long *) &kvm_s390_available_subfunc.plo)[3]);
	VM_EVENT(kvm, 3, "GET: host  PTFF   subfunc 0x%16.16lx.%16.16lx",
		 ((unsigned long *) &kvm_s390_available_subfunc.ptff)[0],
		 ((unsigned long *) &kvm_s390_available_subfunc.ptff)[1]);
	VM_EVENT(kvm, 3, "GET: host  KMAC   subfunc 0x%16.16lx.%16.16lx",
		 ((unsigned long *) &kvm_s390_available_subfunc.kmac)[0],
		 ((unsigned long *) &kvm_s390_available_subfunc.kmac)[1]);
	VM_EVENT(kvm, 3, "GET: host  KMC    subfunc 0x%16.16lx.%16.16lx",
		 ((unsigned long *) &kvm_s390_available_subfunc.kmc)[0],
		 ((unsigned long *) &kvm_s390_available_subfunc.kmc)[1]);
	VM_EVENT(kvm, 3, "GET: host  KM     subfunc 0x%16.16lx.%16.16lx",
		 ((unsigned long *) &kvm_s390_available_subfunc.km)[0],
		 ((unsigned long *) &kvm_s390_available_subfunc.km)[1]);
	VM_EVENT(kvm, 3, "GET: host  KIMD   subfunc 0x%16.16lx.%16.16lx",
		 ((unsigned long *) &kvm_s390_available_subfunc.kimd)[0],
		 ((unsigned long *) &kvm_s390_available_subfunc.kimd)[1]);
	VM_EVENT(kvm, 3, "GET: host  KLMD   subfunc 0x%16.16lx.%16.16lx",
		 ((unsigned long *) &kvm_s390_available_subfunc.klmd)[0],
		 ((unsigned long *) &kvm_s390_available_subfunc.klmd)[1]);
	VM_EVENT(kvm, 3, "GET: host  PCKMO  subfunc 0x%16.16lx.%16.16lx",
		 ((unsigned long *) &kvm_s390_available_subfunc.pckmo)[0],
		 ((unsigned long *) &kvm_s390_available_subfunc.pckmo)[1]);
	VM_EVENT(kvm, 3, "GET: host  KMCTR  subfunc 0x%16.16lx.%16.16lx",
		 ((unsigned long *) &kvm_s390_available_subfunc.kmctr)[0],
		 ((unsigned long *) &kvm_s390_available_subfunc.kmctr)[1]);
	VM_EVENT(kvm, 3, "GET: host  KMF    subfunc 0x%16.16lx.%16.16lx",
		 ((unsigned long *) &kvm_s390_available_subfunc.kmf)[0],
		 ((unsigned long *) &kvm_s390_available_subfunc.kmf)[1]);
	VM_EVENT(kvm, 3, "GET: host  KMO    subfunc 0x%16.16lx.%16.16lx",
		 ((unsigned long *) &kvm_s390_available_subfunc.kmo)[0],
		 ((unsigned long *) &kvm_s390_available_subfunc.kmo)[1]);
	VM_EVENT(kvm, 3, "GET: host  PCC    subfunc 0x%16.16lx.%16.16lx",
		 ((unsigned long *) &kvm_s390_available_subfunc.pcc)[0],
		 ((unsigned long *) &kvm_s390_available_subfunc.pcc)[1]);
	VM_EVENT(kvm, 3, "GET: host  PPNO   subfunc 0x%16.16lx.%16.16lx",
		 ((unsigned long *) &kvm_s390_available_subfunc.ppno)[0],
		 ((unsigned long *) &kvm_s390_available_subfunc.ppno)[1]);
	VM_EVENT(kvm, 3, "GET: host  KMA    subfunc 0x%16.16lx.%16.16lx",
		 ((unsigned long *) &kvm_s390_available_subfunc.kma)[0],
		 ((unsigned long *) &kvm_s390_available_subfunc.kma)[1]);
<<<<<<< HEAD
=======
	VM_EVENT(kvm, 3, "GET: host  KDSA   subfunc 0x%16.16lx.%16.16lx",
		 ((unsigned long *) &kvm_s390_available_subfunc.kdsa)[0],
		 ((unsigned long *) &kvm_s390_available_subfunc.kdsa)[1]);
	VM_EVENT(kvm, 3, "GET: host  SORTL  subfunc 0x%16.16lx.%16.16lx.%16.16lx.%16.16lx",
		 ((unsigned long *) &kvm_s390_available_subfunc.sortl)[0],
		 ((unsigned long *) &kvm_s390_available_subfunc.sortl)[1],
		 ((unsigned long *) &kvm_s390_available_subfunc.sortl)[2],
		 ((unsigned long *) &kvm_s390_available_subfunc.sortl)[3]);
	VM_EVENT(kvm, 3, "GET: host  DFLTCC subfunc 0x%16.16lx.%16.16lx.%16.16lx.%16.16lx",
		 ((unsigned long *) &kvm_s390_available_subfunc.dfltcc)[0],
		 ((unsigned long *) &kvm_s390_available_subfunc.dfltcc)[1],
		 ((unsigned long *) &kvm_s390_available_subfunc.dfltcc)[2],
		 ((unsigned long *) &kvm_s390_available_subfunc.dfltcc)[3]);
>>>>>>> 0ecfebd2

	return 0;
}

static int kvm_s390_get_cpu_model(struct kvm *kvm, struct kvm_device_attr *attr)
{
	int ret = -ENXIO;

	switch (attr->attr) {
	case KVM_S390_VM_CPU_PROCESSOR:
		ret = kvm_s390_get_processor(kvm, attr);
		break;
	case KVM_S390_VM_CPU_MACHINE:
		ret = kvm_s390_get_machine(kvm, attr);
		break;
	case KVM_S390_VM_CPU_PROCESSOR_FEAT:
		ret = kvm_s390_get_processor_feat(kvm, attr);
		break;
	case KVM_S390_VM_CPU_MACHINE_FEAT:
		ret = kvm_s390_get_machine_feat(kvm, attr);
		break;
	case KVM_S390_VM_CPU_PROCESSOR_SUBFUNC:
		ret = kvm_s390_get_processor_subfunc(kvm, attr);
		break;
	case KVM_S390_VM_CPU_MACHINE_SUBFUNC:
		ret = kvm_s390_get_machine_subfunc(kvm, attr);
		break;
	}
	return ret;
}

static int kvm_s390_vm_set_attr(struct kvm *kvm, struct kvm_device_attr *attr)
{
	int ret;

	switch (attr->group) {
	case KVM_S390_VM_MEM_CTRL:
		ret = kvm_s390_set_mem_control(kvm, attr);
		break;
	case KVM_S390_VM_TOD:
		ret = kvm_s390_set_tod(kvm, attr);
		break;
	case KVM_S390_VM_CPU_MODEL:
		ret = kvm_s390_set_cpu_model(kvm, attr);
		break;
	case KVM_S390_VM_CRYPTO:
		ret = kvm_s390_vm_set_crypto(kvm, attr);
		break;
	case KVM_S390_VM_MIGRATION:
		ret = kvm_s390_vm_set_migration(kvm, attr);
		break;
	default:
		ret = -ENXIO;
		break;
	}

	return ret;
}

static int kvm_s390_vm_get_attr(struct kvm *kvm, struct kvm_device_attr *attr)
{
	int ret;

	switch (attr->group) {
	case KVM_S390_VM_MEM_CTRL:
		ret = kvm_s390_get_mem_control(kvm, attr);
		break;
	case KVM_S390_VM_TOD:
		ret = kvm_s390_get_tod(kvm, attr);
		break;
	case KVM_S390_VM_CPU_MODEL:
		ret = kvm_s390_get_cpu_model(kvm, attr);
		break;
	case KVM_S390_VM_MIGRATION:
		ret = kvm_s390_vm_get_migration(kvm, attr);
		break;
	default:
		ret = -ENXIO;
		break;
	}

	return ret;
}

static int kvm_s390_vm_has_attr(struct kvm *kvm, struct kvm_device_attr *attr)
{
	int ret;

	switch (attr->group) {
	case KVM_S390_VM_MEM_CTRL:
		switch (attr->attr) {
		case KVM_S390_VM_MEM_ENABLE_CMMA:
		case KVM_S390_VM_MEM_CLR_CMMA:
			ret = sclp.has_cmma ? 0 : -ENXIO;
			break;
		case KVM_S390_VM_MEM_LIMIT_SIZE:
			ret = 0;
			break;
		default:
			ret = -ENXIO;
			break;
		}
		break;
	case KVM_S390_VM_TOD:
		switch (attr->attr) {
		case KVM_S390_VM_TOD_LOW:
		case KVM_S390_VM_TOD_HIGH:
			ret = 0;
			break;
		default:
			ret = -ENXIO;
			break;
		}
		break;
	case KVM_S390_VM_CPU_MODEL:
		switch (attr->attr) {
		case KVM_S390_VM_CPU_PROCESSOR:
		case KVM_S390_VM_CPU_MACHINE:
		case KVM_S390_VM_CPU_PROCESSOR_FEAT:
		case KVM_S390_VM_CPU_MACHINE_FEAT:
		case KVM_S390_VM_CPU_MACHINE_SUBFUNC:
		case KVM_S390_VM_CPU_PROCESSOR_SUBFUNC:
			ret = 0;
			break;
		default:
			ret = -ENXIO;
			break;
		}
		break;
	case KVM_S390_VM_CRYPTO:
		switch (attr->attr) {
		case KVM_S390_VM_CRYPTO_ENABLE_AES_KW:
		case KVM_S390_VM_CRYPTO_ENABLE_DEA_KW:
		case KVM_S390_VM_CRYPTO_DISABLE_AES_KW:
		case KVM_S390_VM_CRYPTO_DISABLE_DEA_KW:
			ret = 0;
			break;
		case KVM_S390_VM_CRYPTO_ENABLE_APIE:
		case KVM_S390_VM_CRYPTO_DISABLE_APIE:
			ret = ap_instructions_available() ? 0 : -ENXIO;
			break;
		default:
			ret = -ENXIO;
			break;
		}
		break;
	case KVM_S390_VM_MIGRATION:
		ret = 0;
		break;
	default:
		ret = -ENXIO;
		break;
	}

	return ret;
}

static long kvm_s390_get_skeys(struct kvm *kvm, struct kvm_s390_skeys *args)
{
	uint8_t *keys;
	uint64_t hva;
	int srcu_idx, i, r = 0;

	if (args->flags != 0)
		return -EINVAL;

	/* Is this guest using storage keys? */
	if (!mm_uses_skeys(current->mm))
		return KVM_S390_GET_SKEYS_NONE;

	/* Enforce sane limit on memory allocation */
	if (args->count < 1 || args->count > KVM_S390_SKEYS_MAX)
		return -EINVAL;

	keys = kvmalloc_array(args->count, sizeof(uint8_t), GFP_KERNEL);
	if (!keys)
		return -ENOMEM;

	down_read(&current->mm->mmap_sem);
	srcu_idx = srcu_read_lock(&kvm->srcu);
	for (i = 0; i < args->count; i++) {
		hva = gfn_to_hva(kvm, args->start_gfn + i);
		if (kvm_is_error_hva(hva)) {
			r = -EFAULT;
			break;
		}

		r = get_guest_storage_key(current->mm, hva, &keys[i]);
		if (r)
			break;
	}
	srcu_read_unlock(&kvm->srcu, srcu_idx);
	up_read(&current->mm->mmap_sem);

	if (!r) {
		r = copy_to_user((uint8_t __user *)args->skeydata_addr, keys,
				 sizeof(uint8_t) * args->count);
		if (r)
			r = -EFAULT;
	}

	kvfree(keys);
	return r;
}

static long kvm_s390_set_skeys(struct kvm *kvm, struct kvm_s390_skeys *args)
{
	uint8_t *keys;
	uint64_t hva;
	int srcu_idx, i, r = 0;
	bool unlocked;

	if (args->flags != 0)
		return -EINVAL;

	/* Enforce sane limit on memory allocation */
	if (args->count < 1 || args->count > KVM_S390_SKEYS_MAX)
		return -EINVAL;

	keys = kvmalloc_array(args->count, sizeof(uint8_t), GFP_KERNEL);
	if (!keys)
		return -ENOMEM;

	r = copy_from_user(keys, (uint8_t __user *)args->skeydata_addr,
			   sizeof(uint8_t) * args->count);
	if (r) {
		r = -EFAULT;
		goto out;
	}

	/* Enable storage key handling for the guest */
	r = s390_enable_skey();
	if (r)
		goto out;

	i = 0;
	down_read(&current->mm->mmap_sem);
	srcu_idx = srcu_read_lock(&kvm->srcu);
        while (i < args->count) {
		unlocked = false;
		hva = gfn_to_hva(kvm, args->start_gfn + i);
		if (kvm_is_error_hva(hva)) {
			r = -EFAULT;
			break;
		}

		/* Lowest order bit is reserved */
		if (keys[i] & 0x01) {
			r = -EINVAL;
			break;
		}

		r = set_guest_storage_key(current->mm, hva, keys[i], 0);
		if (r) {
			r = fixup_user_fault(current, current->mm, hva,
					     FAULT_FLAG_WRITE, &unlocked);
			if (r)
				break;
		}
		if (!r)
			i++;
	}
	srcu_read_unlock(&kvm->srcu, srcu_idx);
	up_read(&current->mm->mmap_sem);
out:
	kvfree(keys);
	return r;
}

/*
 * Base address and length must be sent at the start of each block, therefore
 * it's cheaper to send some clean data, as long as it's less than the size of
 * two longs.
 */
#define KVM_S390_MAX_BIT_DISTANCE (2 * sizeof(void *))
/* for consistency */
#define KVM_S390_CMMA_SIZE_MAX ((u32)KVM_S390_SKEYS_MAX)

/*
 * Similar to gfn_to_memslot, but returns the index of a memslot also when the
 * address falls in a hole. In that case the index of one of the memslots
 * bordering the hole is returned.
 */
static int gfn_to_memslot_approx(struct kvm_memslots *slots, gfn_t gfn)
{
	int start = 0, end = slots->used_slots;
	int slot = atomic_read(&slots->lru_slot);
	struct kvm_memory_slot *memslots = slots->memslots;

	if (gfn >= memslots[slot].base_gfn &&
	    gfn < memslots[slot].base_gfn + memslots[slot].npages)
		return slot;

	while (start < end) {
		slot = start + (end - start) / 2;

		if (gfn >= memslots[slot].base_gfn)
			end = slot;
		else
			start = slot + 1;
	}

	if (gfn >= memslots[start].base_gfn &&
	    gfn < memslots[start].base_gfn + memslots[start].npages) {
		atomic_set(&slots->lru_slot, start);
	}

	return start;
}

static int kvm_s390_peek_cmma(struct kvm *kvm, struct kvm_s390_cmma_log *args,
			      u8 *res, unsigned long bufsize)
{
	unsigned long pgstev, hva, cur_gfn = args->start_gfn;

	args->count = 0;
	while (args->count < bufsize) {
		hva = gfn_to_hva(kvm, cur_gfn);
		/*
		 * We return an error if the first value was invalid, but we
		 * return successfully if at least one value was copied.
		 */
		if (kvm_is_error_hva(hva))
			return args->count ? 0 : -EFAULT;
		if (get_pgste(kvm->mm, hva, &pgstev) < 0)
			pgstev = 0;
		res[args->count++] = (pgstev >> 24) & 0x43;
		cur_gfn++;
	}

	return 0;
}

static unsigned long kvm_s390_next_dirty_cmma(struct kvm_memslots *slots,
					      unsigned long cur_gfn)
{
	int slotidx = gfn_to_memslot_approx(slots, cur_gfn);
	struct kvm_memory_slot *ms = slots->memslots + slotidx;
	unsigned long ofs = cur_gfn - ms->base_gfn;

	if (ms->base_gfn + ms->npages <= cur_gfn) {
		slotidx--;
		/* If we are above the highest slot, wrap around */
		if (slotidx < 0)
			slotidx = slots->used_slots - 1;

		ms = slots->memslots + slotidx;
		ofs = 0;
	}
	ofs = find_next_bit(kvm_second_dirty_bitmap(ms), ms->npages, ofs);
	while ((slotidx > 0) && (ofs >= ms->npages)) {
		slotidx--;
		ms = slots->memslots + slotidx;
		ofs = find_next_bit(kvm_second_dirty_bitmap(ms), ms->npages, 0);
	}
	return ms->base_gfn + ofs;
}

static int kvm_s390_get_cmma(struct kvm *kvm, struct kvm_s390_cmma_log *args,
			     u8 *res, unsigned long bufsize)
{
	unsigned long mem_end, cur_gfn, next_gfn, hva, pgstev;
	struct kvm_memslots *slots = kvm_memslots(kvm);
	struct kvm_memory_slot *ms;

	cur_gfn = kvm_s390_next_dirty_cmma(slots, args->start_gfn);
	ms = gfn_to_memslot(kvm, cur_gfn);
	args->count = 0;
	args->start_gfn = cur_gfn;
	if (!ms)
		return 0;
	next_gfn = kvm_s390_next_dirty_cmma(slots, cur_gfn + 1);
	mem_end = slots->memslots[0].base_gfn + slots->memslots[0].npages;

	while (args->count < bufsize) {
		hva = gfn_to_hva(kvm, cur_gfn);
		if (kvm_is_error_hva(hva))
			return 0;
		/* Decrement only if we actually flipped the bit to 0 */
		if (test_and_clear_bit(cur_gfn - ms->base_gfn, kvm_second_dirty_bitmap(ms)))
			atomic64_dec(&kvm->arch.cmma_dirty_pages);
		if (get_pgste(kvm->mm, hva, &pgstev) < 0)
			pgstev = 0;
		/* Save the value */
		res[args->count++] = (pgstev >> 24) & 0x43;
		/* If the next bit is too far away, stop. */
		if (next_gfn > cur_gfn + KVM_S390_MAX_BIT_DISTANCE)
			return 0;
		/* If we reached the previous "next", find the next one */
		if (cur_gfn == next_gfn)
			next_gfn = kvm_s390_next_dirty_cmma(slots, cur_gfn + 1);
		/* Reached the end of memory or of the buffer, stop */
		if ((next_gfn >= mem_end) ||
		    (next_gfn - args->start_gfn >= bufsize))
			return 0;
		cur_gfn++;
		/* Reached the end of the current memslot, take the next one. */
		if (cur_gfn - ms->base_gfn >= ms->npages) {
			ms = gfn_to_memslot(kvm, cur_gfn);
			if (!ms)
				return 0;
		}
	}
	return 0;
}

/*
 * This function searches for the next page with dirty CMMA attributes, and
 * saves the attributes in the buffer up to either the end of the buffer or
 * until a block of at least KVM_S390_MAX_BIT_DISTANCE clean bits is found;
 * no trailing clean bytes are saved.
 * In case no dirty bits were found, or if CMMA was not enabled or used, the
 * output buffer will indicate 0 as length.
 */
static int kvm_s390_get_cmma_bits(struct kvm *kvm,
				  struct kvm_s390_cmma_log *args)
{
	unsigned long bufsize;
	int srcu_idx, peek, ret;
	u8 *values;

	if (!kvm->arch.use_cmma)
		return -ENXIO;
	/* Invalid/unsupported flags were specified */
	if (args->flags & ~KVM_S390_CMMA_PEEK)
		return -EINVAL;
	/* Migration mode query, and we are not doing a migration */
	peek = !!(args->flags & KVM_S390_CMMA_PEEK);
	if (!peek && !kvm->arch.migration_mode)
		return -EINVAL;
	/* CMMA is disabled or was not used, or the buffer has length zero */
	bufsize = min(args->count, KVM_S390_CMMA_SIZE_MAX);
	if (!bufsize || !kvm->mm->context.uses_cmm) {
		memset(args, 0, sizeof(*args));
		return 0;
	}
	/* We are not peeking, and there are no dirty pages */
	if (!peek && !atomic64_read(&kvm->arch.cmma_dirty_pages)) {
		memset(args, 0, sizeof(*args));
		return 0;
	}

	values = vmalloc(bufsize);
	if (!values)
		return -ENOMEM;

	down_read(&kvm->mm->mmap_sem);
	srcu_idx = srcu_read_lock(&kvm->srcu);
	if (peek)
		ret = kvm_s390_peek_cmma(kvm, args, values, bufsize);
	else
		ret = kvm_s390_get_cmma(kvm, args, values, bufsize);
	srcu_read_unlock(&kvm->srcu, srcu_idx);
	up_read(&kvm->mm->mmap_sem);

	if (kvm->arch.migration_mode)
		args->remaining = atomic64_read(&kvm->arch.cmma_dirty_pages);
	else
		args->remaining = 0;

	if (copy_to_user((void __user *)args->values, values, args->count))
		ret = -EFAULT;

	vfree(values);
	return ret;
}

/*
 * This function sets the CMMA attributes for the given pages. If the input
 * buffer has zero length, no action is taken, otherwise the attributes are
 * set and the mm->context.uses_cmm flag is set.
 */
static int kvm_s390_set_cmma_bits(struct kvm *kvm,
				  const struct kvm_s390_cmma_log *args)
{
	unsigned long hva, mask, pgstev, i;
	uint8_t *bits;
	int srcu_idx, r = 0;

	mask = args->mask;

	if (!kvm->arch.use_cmma)
		return -ENXIO;
	/* invalid/unsupported flags */
	if (args->flags != 0)
		return -EINVAL;
	/* Enforce sane limit on memory allocation */
	if (args->count > KVM_S390_CMMA_SIZE_MAX)
		return -EINVAL;
	/* Nothing to do */
	if (args->count == 0)
		return 0;

	bits = vmalloc(array_size(sizeof(*bits), args->count));
	if (!bits)
		return -ENOMEM;

	r = copy_from_user(bits, (void __user *)args->values, args->count);
	if (r) {
		r = -EFAULT;
		goto out;
	}

	down_read(&kvm->mm->mmap_sem);
	srcu_idx = srcu_read_lock(&kvm->srcu);
	for (i = 0; i < args->count; i++) {
		hva = gfn_to_hva(kvm, args->start_gfn + i);
		if (kvm_is_error_hva(hva)) {
			r = -EFAULT;
			break;
		}

		pgstev = bits[i];
		pgstev = pgstev << 24;
		mask &= _PGSTE_GPS_USAGE_MASK | _PGSTE_GPS_NODAT;
		set_pgste_bits(kvm->mm, hva, mask, pgstev);
	}
	srcu_read_unlock(&kvm->srcu, srcu_idx);
	up_read(&kvm->mm->mmap_sem);

	if (!kvm->mm->context.uses_cmm) {
		down_write(&kvm->mm->mmap_sem);
		kvm->mm->context.uses_cmm = 1;
		up_write(&kvm->mm->mmap_sem);
	}
out:
	vfree(bits);
	return r;
}

long kvm_arch_vm_ioctl(struct file *filp,
		       unsigned int ioctl, unsigned long arg)
{
	struct kvm *kvm = filp->private_data;
	void __user *argp = (void __user *)arg;
	struct kvm_device_attr attr;
	int r;

	switch (ioctl) {
	case KVM_S390_INTERRUPT: {
		struct kvm_s390_interrupt s390int;

		r = -EFAULT;
		if (copy_from_user(&s390int, argp, sizeof(s390int)))
			break;
		r = kvm_s390_inject_vm(kvm, &s390int);
		break;
	}
	case KVM_CREATE_IRQCHIP: {
		struct kvm_irq_routing_entry routing;

		r = -EINVAL;
		if (kvm->arch.use_irqchip) {
			/* Set up dummy routing. */
			memset(&routing, 0, sizeof(routing));
			r = kvm_set_irq_routing(kvm, &routing, 0, 0);
		}
		break;
	}
	case KVM_SET_DEVICE_ATTR: {
		r = -EFAULT;
		if (copy_from_user(&attr, (void __user *)arg, sizeof(attr)))
			break;
		r = kvm_s390_vm_set_attr(kvm, &attr);
		break;
	}
	case KVM_GET_DEVICE_ATTR: {
		r = -EFAULT;
		if (copy_from_user(&attr, (void __user *)arg, sizeof(attr)))
			break;
		r = kvm_s390_vm_get_attr(kvm, &attr);
		break;
	}
	case KVM_HAS_DEVICE_ATTR: {
		r = -EFAULT;
		if (copy_from_user(&attr, (void __user *)arg, sizeof(attr)))
			break;
		r = kvm_s390_vm_has_attr(kvm, &attr);
		break;
	}
	case KVM_S390_GET_SKEYS: {
		struct kvm_s390_skeys args;

		r = -EFAULT;
		if (copy_from_user(&args, argp,
				   sizeof(struct kvm_s390_skeys)))
			break;
		r = kvm_s390_get_skeys(kvm, &args);
		break;
	}
	case KVM_S390_SET_SKEYS: {
		struct kvm_s390_skeys args;

		r = -EFAULT;
		if (copy_from_user(&args, argp,
				   sizeof(struct kvm_s390_skeys)))
			break;
		r = kvm_s390_set_skeys(kvm, &args);
		break;
	}
	case KVM_S390_GET_CMMA_BITS: {
		struct kvm_s390_cmma_log args;

		r = -EFAULT;
		if (copy_from_user(&args, argp, sizeof(args)))
			break;
		mutex_lock(&kvm->slots_lock);
		r = kvm_s390_get_cmma_bits(kvm, &args);
		mutex_unlock(&kvm->slots_lock);
		if (!r) {
			r = copy_to_user(argp, &args, sizeof(args));
			if (r)
				r = -EFAULT;
		}
		break;
	}
	case KVM_S390_SET_CMMA_BITS: {
		struct kvm_s390_cmma_log args;

		r = -EFAULT;
		if (copy_from_user(&args, argp, sizeof(args)))
			break;
		mutex_lock(&kvm->slots_lock);
		r = kvm_s390_set_cmma_bits(kvm, &args);
		mutex_unlock(&kvm->slots_lock);
		break;
	}
	default:
		r = -ENOTTY;
	}

	return r;
}

static int kvm_s390_apxa_installed(void)
{
	struct ap_config_info info;

	if (ap_instructions_available()) {
		if (ap_qci(&info) == 0)
			return info.apxa;
	}

	return 0;
}

/*
 * The format of the crypto control block (CRYCB) is specified in the 3 low
 * order bits of the CRYCB designation (CRYCBD) field as follows:
 * Format 0: Neither the message security assist extension 3 (MSAX3) nor the
 *	     AP extended addressing (APXA) facility are installed.
 * Format 1: The APXA facility is not installed but the MSAX3 facility is.
 * Format 2: Both the APXA and MSAX3 facilities are installed
 */
static void kvm_s390_set_crycb_format(struct kvm *kvm)
{
	kvm->arch.crypto.crycbd = (__u32)(unsigned long) kvm->arch.crypto.crycb;

	/* Clear the CRYCB format bits - i.e., set format 0 by default */
	kvm->arch.crypto.crycbd &= ~(CRYCB_FORMAT_MASK);

	/* Check whether MSAX3 is installed */
	if (!test_kvm_facility(kvm, 76))
		return;

	if (kvm_s390_apxa_installed())
		kvm->arch.crypto.crycbd |= CRYCB_FORMAT2;
	else
		kvm->arch.crypto.crycbd |= CRYCB_FORMAT1;
}

void kvm_arch_crypto_set_masks(struct kvm *kvm, unsigned long *apm,
			       unsigned long *aqm, unsigned long *adm)
{
	struct kvm_s390_crypto_cb *crycb = kvm->arch.crypto.crycb;

	mutex_lock(&kvm->lock);
	kvm_s390_vcpu_block_all(kvm);

	switch (kvm->arch.crypto.crycbd & CRYCB_FORMAT_MASK) {
	case CRYCB_FORMAT2: /* APCB1 use 256 bits */
		memcpy(crycb->apcb1.apm, apm, 32);
		VM_EVENT(kvm, 3, "SET CRYCB: apm %016lx %016lx %016lx %016lx",
			 apm[0], apm[1], apm[2], apm[3]);
		memcpy(crycb->apcb1.aqm, aqm, 32);
		VM_EVENT(kvm, 3, "SET CRYCB: aqm %016lx %016lx %016lx %016lx",
			 aqm[0], aqm[1], aqm[2], aqm[3]);
		memcpy(crycb->apcb1.adm, adm, 32);
		VM_EVENT(kvm, 3, "SET CRYCB: adm %016lx %016lx %016lx %016lx",
			 adm[0], adm[1], adm[2], adm[3]);
		break;
	case CRYCB_FORMAT1:
	case CRYCB_FORMAT0: /* Fall through both use APCB0 */
		memcpy(crycb->apcb0.apm, apm, 8);
		memcpy(crycb->apcb0.aqm, aqm, 2);
		memcpy(crycb->apcb0.adm, adm, 2);
		VM_EVENT(kvm, 3, "SET CRYCB: apm %016lx aqm %04x adm %04x",
			 apm[0], *((unsigned short *)aqm),
			 *((unsigned short *)adm));
		break;
	default:	/* Can not happen */
		break;
	}

	/* recreate the shadow crycb for each vcpu */
	kvm_s390_sync_request_broadcast(kvm, KVM_REQ_VSIE_RESTART);
	kvm_s390_vcpu_unblock_all(kvm);
	mutex_unlock(&kvm->lock);
}
EXPORT_SYMBOL_GPL(kvm_arch_crypto_set_masks);

void kvm_arch_crypto_clear_masks(struct kvm *kvm)
{
	mutex_lock(&kvm->lock);
	kvm_s390_vcpu_block_all(kvm);

	memset(&kvm->arch.crypto.crycb->apcb0, 0,
	       sizeof(kvm->arch.crypto.crycb->apcb0));
	memset(&kvm->arch.crypto.crycb->apcb1, 0,
	       sizeof(kvm->arch.crypto.crycb->apcb1));

	VM_EVENT(kvm, 3, "%s", "CLR CRYCB:");
	/* recreate the shadow crycb for each vcpu */
	kvm_s390_sync_request_broadcast(kvm, KVM_REQ_VSIE_RESTART);
	kvm_s390_vcpu_unblock_all(kvm);
	mutex_unlock(&kvm->lock);
}
EXPORT_SYMBOL_GPL(kvm_arch_crypto_clear_masks);

static u64 kvm_s390_get_initial_cpuid(void)
{
	struct cpuid cpuid;

	get_cpu_id(&cpuid);
	cpuid.version = 0xff;
	return *((u64 *) &cpuid);
}

static void kvm_s390_crypto_init(struct kvm *kvm)
{
	kvm->arch.crypto.crycb = &kvm->arch.sie_page2->crycb;
	kvm_s390_set_crycb_format(kvm);

	if (!test_kvm_facility(kvm, 76))
		return;

	/* Enable AES/DEA protected key functions by default */
	kvm->arch.crypto.aes_kw = 1;
	kvm->arch.crypto.dea_kw = 1;
	get_random_bytes(kvm->arch.crypto.crycb->aes_wrapping_key_mask,
			 sizeof(kvm->arch.crypto.crycb->aes_wrapping_key_mask));
	get_random_bytes(kvm->arch.crypto.crycb->dea_wrapping_key_mask,
			 sizeof(kvm->arch.crypto.crycb->dea_wrapping_key_mask));
}

static void sca_dispose(struct kvm *kvm)
{
	if (kvm->arch.use_esca)
		free_pages_exact(kvm->arch.sca, sizeof(struct esca_block));
	else
		free_page((unsigned long)(kvm->arch.sca));
	kvm->arch.sca = NULL;
}

int kvm_arch_init_vm(struct kvm *kvm, unsigned long type)
{
	gfp_t alloc_flags = GFP_KERNEL;
	int i, rc;
	char debug_name[16];
	static unsigned long sca_offset;

	rc = -EINVAL;
#ifdef CONFIG_KVM_S390_UCONTROL
	if (type & ~KVM_VM_S390_UCONTROL)
		goto out_err;
	if ((type & KVM_VM_S390_UCONTROL) && (!capable(CAP_SYS_ADMIN)))
		goto out_err;
#else
	if (type)
		goto out_err;
#endif

	rc = s390_enable_sie();
	if (rc)
		goto out_err;

	rc = -ENOMEM;

	if (!sclp.has_64bscao)
		alloc_flags |= GFP_DMA;
	rwlock_init(&kvm->arch.sca_lock);
	/* start with basic SCA */
	kvm->arch.sca = (struct bsca_block *) get_zeroed_page(alloc_flags);
	if (!kvm->arch.sca)
		goto out_err;
	spin_lock(&kvm_lock);
	sca_offset += 16;
	if (sca_offset + sizeof(struct bsca_block) > PAGE_SIZE)
		sca_offset = 0;
	kvm->arch.sca = (struct bsca_block *)
			((char *) kvm->arch.sca + sca_offset);
	spin_unlock(&kvm_lock);

	sprintf(debug_name, "kvm-%u", current->pid);

	kvm->arch.dbf = debug_register(debug_name, 32, 1, 7 * sizeof(long));
	if (!kvm->arch.dbf)
		goto out_err;

	BUILD_BUG_ON(sizeof(struct sie_page2) != 4096);
	kvm->arch.sie_page2 =
	     (struct sie_page2 *) get_zeroed_page(GFP_KERNEL | GFP_DMA);
	if (!kvm->arch.sie_page2)
		goto out_err;

	kvm->arch.sie_page2->kvm = kvm;
	kvm->arch.model.fac_list = kvm->arch.sie_page2->fac_list;

	for (i = 0; i < kvm_s390_fac_size(); i++) {
		kvm->arch.model.fac_mask[i] = S390_lowcore.stfle_fac_list[i] &
					      (kvm_s390_fac_base[i] |
					       kvm_s390_fac_ext[i]);
		kvm->arch.model.fac_list[i] = S390_lowcore.stfle_fac_list[i] &
					      kvm_s390_fac_base[i];
	}
	kvm->arch.model.subfuncs = kvm_s390_available_subfunc;

	/* we are always in czam mode - even on pre z14 machines */
	set_kvm_facility(kvm->arch.model.fac_mask, 138);
	set_kvm_facility(kvm->arch.model.fac_list, 138);
	/* we emulate STHYI in kvm */
	set_kvm_facility(kvm->arch.model.fac_mask, 74);
	set_kvm_facility(kvm->arch.model.fac_list, 74);
	if (MACHINE_HAS_TLB_GUEST) {
		set_kvm_facility(kvm->arch.model.fac_mask, 147);
		set_kvm_facility(kvm->arch.model.fac_list, 147);
	}

	kvm->arch.model.cpuid = kvm_s390_get_initial_cpuid();
	kvm->arch.model.ibc = sclp.ibc & 0x0fff;

	kvm_s390_crypto_init(kvm);

	mutex_init(&kvm->arch.float_int.ais_lock);
	spin_lock_init(&kvm->arch.float_int.lock);
	for (i = 0; i < FIRQ_LIST_COUNT; i++)
		INIT_LIST_HEAD(&kvm->arch.float_int.lists[i]);
	init_waitqueue_head(&kvm->arch.ipte_wq);
	mutex_init(&kvm->arch.ipte_mutex);

	debug_register_view(kvm->arch.dbf, &debug_sprintf_view);
	VM_EVENT(kvm, 3, "vm created with type %lu", type);

	if (type & KVM_VM_S390_UCONTROL) {
		kvm->arch.gmap = NULL;
		kvm->arch.mem_limit = KVM_S390_NO_MEM_LIMIT;
	} else {
		if (sclp.hamax == U64_MAX)
			kvm->arch.mem_limit = TASK_SIZE_MAX;
		else
			kvm->arch.mem_limit = min_t(unsigned long, TASK_SIZE_MAX,
						    sclp.hamax + 1);
		kvm->arch.gmap = gmap_create(current->mm, kvm->arch.mem_limit - 1);
		if (!kvm->arch.gmap)
			goto out_err;
		kvm->arch.gmap->private = kvm;
		kvm->arch.gmap->pfault_enabled = 0;
	}

	kvm->arch.use_pfmfi = sclp.has_pfmfi;
	kvm->arch.use_skf = sclp.has_skey;
	spin_lock_init(&kvm->arch.start_stop_lock);
	kvm_s390_vsie_init(kvm);
	kvm_s390_gisa_init(kvm);
	KVM_EVENT(3, "vm 0x%pK created by pid %u", kvm, current->pid);

	return 0;
out_err:
	free_page((unsigned long)kvm->arch.sie_page2);
	debug_unregister(kvm->arch.dbf);
	sca_dispose(kvm);
	KVM_EVENT(3, "creation of vm failed: %d", rc);
	return rc;
}

bool kvm_arch_has_vcpu_debugfs(void)
{
	return false;
}

int kvm_arch_create_vcpu_debugfs(struct kvm_vcpu *vcpu)
{
	return 0;
}

void kvm_arch_vcpu_destroy(struct kvm_vcpu *vcpu)
{
	VCPU_EVENT(vcpu, 3, "%s", "free cpu");
	trace_kvm_s390_destroy_vcpu(vcpu->vcpu_id);
	kvm_s390_clear_local_irqs(vcpu);
	kvm_clear_async_pf_completion_queue(vcpu);
	if (!kvm_is_ucontrol(vcpu->kvm))
		sca_del_vcpu(vcpu);

	if (kvm_is_ucontrol(vcpu->kvm))
		gmap_remove(vcpu->arch.gmap);

	if (vcpu->kvm->arch.use_cmma)
		kvm_s390_vcpu_unsetup_cmma(vcpu);
	free_page((unsigned long)(vcpu->arch.sie_block));

	kvm_vcpu_uninit(vcpu);
	kmem_cache_free(kvm_vcpu_cache, vcpu);
}

static void kvm_free_vcpus(struct kvm *kvm)
{
	unsigned int i;
	struct kvm_vcpu *vcpu;

	kvm_for_each_vcpu(i, vcpu, kvm)
		kvm_arch_vcpu_destroy(vcpu);

	mutex_lock(&kvm->lock);
	for (i = 0; i < atomic_read(&kvm->online_vcpus); i++)
		kvm->vcpus[i] = NULL;

	atomic_set(&kvm->online_vcpus, 0);
	mutex_unlock(&kvm->lock);
}

void kvm_arch_destroy_vm(struct kvm *kvm)
{
	kvm_free_vcpus(kvm);
	sca_dispose(kvm);
	debug_unregister(kvm->arch.dbf);
	kvm_s390_gisa_destroy(kvm);
	free_page((unsigned long)kvm->arch.sie_page2);
	if (!kvm_is_ucontrol(kvm))
		gmap_remove(kvm->arch.gmap);
	kvm_s390_destroy_adapters(kvm);
	kvm_s390_clear_float_irqs(kvm);
	kvm_s390_vsie_destroy(kvm);
	KVM_EVENT(3, "vm 0x%pK destroyed", kvm);
}

/* Section: vcpu related */
static int __kvm_ucontrol_vcpu_init(struct kvm_vcpu *vcpu)
{
	vcpu->arch.gmap = gmap_create(current->mm, -1UL);
	if (!vcpu->arch.gmap)
		return -ENOMEM;
	vcpu->arch.gmap->private = vcpu->kvm;

	return 0;
}

static void sca_del_vcpu(struct kvm_vcpu *vcpu)
{
	if (!kvm_s390_use_sca_entries())
		return;
	read_lock(&vcpu->kvm->arch.sca_lock);
	if (vcpu->kvm->arch.use_esca) {
		struct esca_block *sca = vcpu->kvm->arch.sca;

		clear_bit_inv(vcpu->vcpu_id, (unsigned long *) sca->mcn);
		sca->cpu[vcpu->vcpu_id].sda = 0;
	} else {
		struct bsca_block *sca = vcpu->kvm->arch.sca;

		clear_bit_inv(vcpu->vcpu_id, (unsigned long *) &sca->mcn);
		sca->cpu[vcpu->vcpu_id].sda = 0;
	}
	read_unlock(&vcpu->kvm->arch.sca_lock);
}

static void sca_add_vcpu(struct kvm_vcpu *vcpu)
{
	if (!kvm_s390_use_sca_entries()) {
		struct bsca_block *sca = vcpu->kvm->arch.sca;

		/* we still need the basic sca for the ipte control */
		vcpu->arch.sie_block->scaoh = (__u32)(((__u64)sca) >> 32);
		vcpu->arch.sie_block->scaol = (__u32)(__u64)sca;
		return;
	}
	read_lock(&vcpu->kvm->arch.sca_lock);
	if (vcpu->kvm->arch.use_esca) {
		struct esca_block *sca = vcpu->kvm->arch.sca;

		sca->cpu[vcpu->vcpu_id].sda = (__u64) vcpu->arch.sie_block;
		vcpu->arch.sie_block->scaoh = (__u32)(((__u64)sca) >> 32);
		vcpu->arch.sie_block->scaol = (__u32)(__u64)sca & ~0x3fU;
		vcpu->arch.sie_block->ecb2 |= ECB2_ESCA;
		set_bit_inv(vcpu->vcpu_id, (unsigned long *) sca->mcn);
	} else {
		struct bsca_block *sca = vcpu->kvm->arch.sca;

		sca->cpu[vcpu->vcpu_id].sda = (__u64) vcpu->arch.sie_block;
		vcpu->arch.sie_block->scaoh = (__u32)(((__u64)sca) >> 32);
		vcpu->arch.sie_block->scaol = (__u32)(__u64)sca;
		set_bit_inv(vcpu->vcpu_id, (unsigned long *) &sca->mcn);
	}
	read_unlock(&vcpu->kvm->arch.sca_lock);
}

/* Basic SCA to Extended SCA data copy routines */
static inline void sca_copy_entry(struct esca_entry *d, struct bsca_entry *s)
{
	d->sda = s->sda;
	d->sigp_ctrl.c = s->sigp_ctrl.c;
	d->sigp_ctrl.scn = s->sigp_ctrl.scn;
}

static void sca_copy_b_to_e(struct esca_block *d, struct bsca_block *s)
{
	int i;

	d->ipte_control = s->ipte_control;
	d->mcn[0] = s->mcn;
	for (i = 0; i < KVM_S390_BSCA_CPU_SLOTS; i++)
		sca_copy_entry(&d->cpu[i], &s->cpu[i]);
}

static int sca_switch_to_extended(struct kvm *kvm)
{
	struct bsca_block *old_sca = kvm->arch.sca;
	struct esca_block *new_sca;
	struct kvm_vcpu *vcpu;
	unsigned int vcpu_idx;
	u32 scaol, scaoh;

	new_sca = alloc_pages_exact(sizeof(*new_sca), GFP_KERNEL|__GFP_ZERO);
	if (!new_sca)
		return -ENOMEM;

	scaoh = (u32)((u64)(new_sca) >> 32);
	scaol = (u32)(u64)(new_sca) & ~0x3fU;

	kvm_s390_vcpu_block_all(kvm);
	write_lock(&kvm->arch.sca_lock);

	sca_copy_b_to_e(new_sca, old_sca);

	kvm_for_each_vcpu(vcpu_idx, vcpu, kvm) {
		vcpu->arch.sie_block->scaoh = scaoh;
		vcpu->arch.sie_block->scaol = scaol;
		vcpu->arch.sie_block->ecb2 |= ECB2_ESCA;
	}
	kvm->arch.sca = new_sca;
	kvm->arch.use_esca = 1;

	write_unlock(&kvm->arch.sca_lock);
	kvm_s390_vcpu_unblock_all(kvm);

	free_page((unsigned long)old_sca);

	VM_EVENT(kvm, 2, "Switched to ESCA (0x%pK -> 0x%pK)",
		 old_sca, kvm->arch.sca);
	return 0;
}

static int sca_can_add_vcpu(struct kvm *kvm, unsigned int id)
{
	int rc;

	if (!kvm_s390_use_sca_entries()) {
		if (id < KVM_MAX_VCPUS)
			return true;
		return false;
	}
	if (id < KVM_S390_BSCA_CPU_SLOTS)
		return true;
	if (!sclp.has_esca || !sclp.has_64bscao)
		return false;

	mutex_lock(&kvm->lock);
	rc = kvm->arch.use_esca ? 0 : sca_switch_to_extended(kvm);
	mutex_unlock(&kvm->lock);

	return rc == 0 && id < KVM_S390_ESCA_CPU_SLOTS;
}

int kvm_arch_vcpu_init(struct kvm_vcpu *vcpu)
{
	vcpu->arch.pfault_token = KVM_S390_PFAULT_TOKEN_INVALID;
	kvm_clear_async_pf_completion_queue(vcpu);
	vcpu->run->kvm_valid_regs = KVM_SYNC_PREFIX |
				    KVM_SYNC_GPRS |
				    KVM_SYNC_ACRS |
				    KVM_SYNC_CRS |
				    KVM_SYNC_ARCH0 |
				    KVM_SYNC_PFAULT;
	kvm_s390_set_prefix(vcpu, 0);
	if (test_kvm_facility(vcpu->kvm, 64))
		vcpu->run->kvm_valid_regs |= KVM_SYNC_RICCB;
	if (test_kvm_facility(vcpu->kvm, 82))
		vcpu->run->kvm_valid_regs |= KVM_SYNC_BPBC;
	if (test_kvm_facility(vcpu->kvm, 133))
		vcpu->run->kvm_valid_regs |= KVM_SYNC_GSCB;
	if (test_kvm_facility(vcpu->kvm, 156))
		vcpu->run->kvm_valid_regs |= KVM_SYNC_ETOKEN;
	/* fprs can be synchronized via vrs, even if the guest has no vx. With
	 * MACHINE_HAS_VX, (load|store)_fpu_regs() will work with vrs format.
	 */
	if (MACHINE_HAS_VX)
		vcpu->run->kvm_valid_regs |= KVM_SYNC_VRS;
	else
		vcpu->run->kvm_valid_regs |= KVM_SYNC_FPRS;

	if (kvm_is_ucontrol(vcpu->kvm))
		return __kvm_ucontrol_vcpu_init(vcpu);

	return 0;
}

/* needs disabled preemption to protect from TOD sync and vcpu_load/put */
static void __start_cpu_timer_accounting(struct kvm_vcpu *vcpu)
{
	WARN_ON_ONCE(vcpu->arch.cputm_start != 0);
	raw_write_seqcount_begin(&vcpu->arch.cputm_seqcount);
	vcpu->arch.cputm_start = get_tod_clock_fast();
	raw_write_seqcount_end(&vcpu->arch.cputm_seqcount);
}

/* needs disabled preemption to protect from TOD sync and vcpu_load/put */
static void __stop_cpu_timer_accounting(struct kvm_vcpu *vcpu)
{
	WARN_ON_ONCE(vcpu->arch.cputm_start == 0);
	raw_write_seqcount_begin(&vcpu->arch.cputm_seqcount);
	vcpu->arch.sie_block->cputm -= get_tod_clock_fast() - vcpu->arch.cputm_start;
	vcpu->arch.cputm_start = 0;
	raw_write_seqcount_end(&vcpu->arch.cputm_seqcount);
}

/* needs disabled preemption to protect from TOD sync and vcpu_load/put */
static void __enable_cpu_timer_accounting(struct kvm_vcpu *vcpu)
{
	WARN_ON_ONCE(vcpu->arch.cputm_enabled);
	vcpu->arch.cputm_enabled = true;
	__start_cpu_timer_accounting(vcpu);
}

/* needs disabled preemption to protect from TOD sync and vcpu_load/put */
static void __disable_cpu_timer_accounting(struct kvm_vcpu *vcpu)
{
	WARN_ON_ONCE(!vcpu->arch.cputm_enabled);
	__stop_cpu_timer_accounting(vcpu);
	vcpu->arch.cputm_enabled = false;
}

static void enable_cpu_timer_accounting(struct kvm_vcpu *vcpu)
{
	preempt_disable(); /* protect from TOD sync and vcpu_load/put */
	__enable_cpu_timer_accounting(vcpu);
	preempt_enable();
}

static void disable_cpu_timer_accounting(struct kvm_vcpu *vcpu)
{
	preempt_disable(); /* protect from TOD sync and vcpu_load/put */
	__disable_cpu_timer_accounting(vcpu);
	preempt_enable();
}

/* set the cpu timer - may only be called from the VCPU thread itself */
void kvm_s390_set_cpu_timer(struct kvm_vcpu *vcpu, __u64 cputm)
{
	preempt_disable(); /* protect from TOD sync and vcpu_load/put */
	raw_write_seqcount_begin(&vcpu->arch.cputm_seqcount);
	if (vcpu->arch.cputm_enabled)
		vcpu->arch.cputm_start = get_tod_clock_fast();
	vcpu->arch.sie_block->cputm = cputm;
	raw_write_seqcount_end(&vcpu->arch.cputm_seqcount);
	preempt_enable();
}

/* update and get the cpu timer - can also be called from other VCPU threads */
__u64 kvm_s390_get_cpu_timer(struct kvm_vcpu *vcpu)
{
	unsigned int seq;
	__u64 value;

	if (unlikely(!vcpu->arch.cputm_enabled))
		return vcpu->arch.sie_block->cputm;

	preempt_disable(); /* protect from TOD sync and vcpu_load/put */
	do {
		seq = raw_read_seqcount(&vcpu->arch.cputm_seqcount);
		/*
		 * If the writer would ever execute a read in the critical
		 * section, e.g. in irq context, we have a deadlock.
		 */
		WARN_ON_ONCE((seq & 1) && smp_processor_id() == vcpu->cpu);
		value = vcpu->arch.sie_block->cputm;
		/* if cputm_start is 0, accounting is being started/stopped */
		if (likely(vcpu->arch.cputm_start))
			value -= get_tod_clock_fast() - vcpu->arch.cputm_start;
	} while (read_seqcount_retry(&vcpu->arch.cputm_seqcount, seq & ~1));
	preempt_enable();
	return value;
}

void kvm_arch_vcpu_load(struct kvm_vcpu *vcpu, int cpu)
{

	gmap_enable(vcpu->arch.enabled_gmap);
	kvm_s390_set_cpuflags(vcpu, CPUSTAT_RUNNING);
	if (vcpu->arch.cputm_enabled && !is_vcpu_idle(vcpu))
		__start_cpu_timer_accounting(vcpu);
	vcpu->cpu = cpu;
}

void kvm_arch_vcpu_put(struct kvm_vcpu *vcpu)
{
	vcpu->cpu = -1;
	if (vcpu->arch.cputm_enabled && !is_vcpu_idle(vcpu))
		__stop_cpu_timer_accounting(vcpu);
	kvm_s390_clear_cpuflags(vcpu, CPUSTAT_RUNNING);
	vcpu->arch.enabled_gmap = gmap_get_enabled();
	gmap_disable(vcpu->arch.enabled_gmap);

}

static void kvm_s390_vcpu_initial_reset(struct kvm_vcpu *vcpu)
{
	/* this equals initial cpu reset in pop, but we don't switch to ESA */
	vcpu->arch.sie_block->gpsw.mask = 0UL;
	vcpu->arch.sie_block->gpsw.addr = 0UL;
	kvm_s390_set_prefix(vcpu, 0);
	kvm_s390_set_cpu_timer(vcpu, 0);
	vcpu->arch.sie_block->ckc       = 0UL;
	vcpu->arch.sie_block->todpr     = 0;
	memset(vcpu->arch.sie_block->gcr, 0, 16 * sizeof(__u64));
	vcpu->arch.sie_block->gcr[0]  = CR0_UNUSED_56 |
					CR0_INTERRUPT_KEY_SUBMASK |
					CR0_MEASUREMENT_ALERT_SUBMASK;
	vcpu->arch.sie_block->gcr[14] = CR14_UNUSED_32 |
					CR14_UNUSED_33 |
					CR14_EXTERNAL_DAMAGE_SUBMASK;
	/* make sure the new fpc will be lazily loaded */
	save_fpu_regs();
	current->thread.fpu.fpc = 0;
	vcpu->arch.sie_block->gbea = 1;
	vcpu->arch.sie_block->pp = 0;
	vcpu->arch.sie_block->fpf &= ~FPF_BPBC;
	vcpu->arch.pfault_token = KVM_S390_PFAULT_TOKEN_INVALID;
	kvm_clear_async_pf_completion_queue(vcpu);
	if (!kvm_s390_user_cpu_state_ctrl(vcpu->kvm))
		kvm_s390_vcpu_stop(vcpu);
	kvm_s390_clear_local_irqs(vcpu);
}

void kvm_arch_vcpu_postcreate(struct kvm_vcpu *vcpu)
{
	mutex_lock(&vcpu->kvm->lock);
	preempt_disable();
	vcpu->arch.sie_block->epoch = vcpu->kvm->arch.epoch;
	vcpu->arch.sie_block->epdx = vcpu->kvm->arch.epdx;
	preempt_enable();
	mutex_unlock(&vcpu->kvm->lock);
	if (!kvm_is_ucontrol(vcpu->kvm)) {
		vcpu->arch.gmap = vcpu->kvm->arch.gmap;
		sca_add_vcpu(vcpu);
	}
	if (test_kvm_facility(vcpu->kvm, 74) || vcpu->kvm->arch.user_instr0)
		vcpu->arch.sie_block->ictl |= ICTL_OPEREXC;
	/* make vcpu_load load the right gmap on the first trigger */
	vcpu->arch.enabled_gmap = vcpu->arch.gmap;
}

static bool kvm_has_pckmo_subfunc(struct kvm *kvm, unsigned long nr)
{
	if (test_bit_inv(nr, (unsigned long *)&kvm->arch.model.subfuncs.pckmo) &&
	    test_bit_inv(nr, (unsigned long *)&kvm_s390_available_subfunc.pckmo))
		return true;
	return false;
}

static bool kvm_has_pckmo_ecc(struct kvm *kvm)
{
	/* At least one ECC subfunction must be present */
	return kvm_has_pckmo_subfunc(kvm, 32) ||
	       kvm_has_pckmo_subfunc(kvm, 33) ||
	       kvm_has_pckmo_subfunc(kvm, 34) ||
	       kvm_has_pckmo_subfunc(kvm, 40) ||
	       kvm_has_pckmo_subfunc(kvm, 41);

}

static void kvm_s390_vcpu_crypto_setup(struct kvm_vcpu *vcpu)
{
	/*
	 * If the AP instructions are not being interpreted and the MSAX3
	 * facility is not configured for the guest, there is nothing to set up.
	 */
	if (!vcpu->kvm->arch.crypto.apie && !test_kvm_facility(vcpu->kvm, 76))
		return;

	vcpu->arch.sie_block->crycbd = vcpu->kvm->arch.crypto.crycbd;
	vcpu->arch.sie_block->ecb3 &= ~(ECB3_AES | ECB3_DEA);
	vcpu->arch.sie_block->eca &= ~ECA_APIE;
	vcpu->arch.sie_block->ecd &= ~ECD_ECC;

	if (vcpu->kvm->arch.crypto.apie)
		vcpu->arch.sie_block->eca |= ECA_APIE;

	/* Set up protected key support */
	if (vcpu->kvm->arch.crypto.aes_kw) {
		vcpu->arch.sie_block->ecb3 |= ECB3_AES;
		/* ecc is also wrapped with AES key */
		if (kvm_has_pckmo_ecc(vcpu->kvm))
			vcpu->arch.sie_block->ecd |= ECD_ECC;
	}

	if (vcpu->kvm->arch.crypto.dea_kw)
		vcpu->arch.sie_block->ecb3 |= ECB3_DEA;
}

void kvm_s390_vcpu_unsetup_cmma(struct kvm_vcpu *vcpu)
{
	free_page(vcpu->arch.sie_block->cbrlo);
	vcpu->arch.sie_block->cbrlo = 0;
}

int kvm_s390_vcpu_setup_cmma(struct kvm_vcpu *vcpu)
{
	vcpu->arch.sie_block->cbrlo = get_zeroed_page(GFP_KERNEL);
	if (!vcpu->arch.sie_block->cbrlo)
		return -ENOMEM;
	return 0;
}

static void kvm_s390_vcpu_setup_model(struct kvm_vcpu *vcpu)
{
	struct kvm_s390_cpu_model *model = &vcpu->kvm->arch.model;

	vcpu->arch.sie_block->ibc = model->ibc;
	if (test_kvm_facility(vcpu->kvm, 7))
		vcpu->arch.sie_block->fac = (u32)(u64) model->fac_list;
}

int kvm_arch_vcpu_setup(struct kvm_vcpu *vcpu)
{
	int rc = 0;

	atomic_set(&vcpu->arch.sie_block->cpuflags, CPUSTAT_ZARCH |
						    CPUSTAT_SM |
						    CPUSTAT_STOPPED);

	if (test_kvm_facility(vcpu->kvm, 78))
		kvm_s390_set_cpuflags(vcpu, CPUSTAT_GED2);
	else if (test_kvm_facility(vcpu->kvm, 8))
		kvm_s390_set_cpuflags(vcpu, CPUSTAT_GED);

	kvm_s390_vcpu_setup_model(vcpu);

	/* pgste_set_pte has special handling for !MACHINE_HAS_ESOP */
	if (MACHINE_HAS_ESOP)
		vcpu->arch.sie_block->ecb |= ECB_HOSTPROTINT;
	if (test_kvm_facility(vcpu->kvm, 9))
		vcpu->arch.sie_block->ecb |= ECB_SRSI;
	if (test_kvm_facility(vcpu->kvm, 73))
		vcpu->arch.sie_block->ecb |= ECB_TE;

	if (test_kvm_facility(vcpu->kvm, 8) && vcpu->kvm->arch.use_pfmfi)
		vcpu->arch.sie_block->ecb2 |= ECB2_PFMFI;
	if (test_kvm_facility(vcpu->kvm, 130))
		vcpu->arch.sie_block->ecb2 |= ECB2_IEP;
	vcpu->arch.sie_block->eca = ECA_MVPGI | ECA_PROTEXCI;
	if (sclp.has_cei)
		vcpu->arch.sie_block->eca |= ECA_CEI;
	if (sclp.has_ib)
		vcpu->arch.sie_block->eca |= ECA_IB;
	if (sclp.has_siif)
		vcpu->arch.sie_block->eca |= ECA_SII;
	if (sclp.has_sigpif)
		vcpu->arch.sie_block->eca |= ECA_SIGPI;
	if (test_kvm_facility(vcpu->kvm, 129)) {
		vcpu->arch.sie_block->eca |= ECA_VX;
		vcpu->arch.sie_block->ecd |= ECD_HOSTREGMGMT;
	}
	if (test_kvm_facility(vcpu->kvm, 139))
		vcpu->arch.sie_block->ecd |= ECD_MEF;
	if (test_kvm_facility(vcpu->kvm, 156))
		vcpu->arch.sie_block->ecd |= ECD_ETOKENF;
	if (vcpu->arch.sie_block->gd) {
		vcpu->arch.sie_block->eca |= ECA_AIV;
		VCPU_EVENT(vcpu, 3, "AIV gisa format-%u enabled for cpu %03u",
			   vcpu->arch.sie_block->gd & 0x3, vcpu->vcpu_id);
	}
	vcpu->arch.sie_block->sdnxo = ((unsigned long) &vcpu->run->s.regs.sdnx)
					| SDNXC;
	vcpu->arch.sie_block->riccbd = (unsigned long) &vcpu->run->s.regs.riccb;

	if (sclp.has_kss)
		kvm_s390_set_cpuflags(vcpu, CPUSTAT_KSS);
	else
		vcpu->arch.sie_block->ictl |= ICTL_ISKE | ICTL_SSKE | ICTL_RRBE;

	if (vcpu->kvm->arch.use_cmma) {
		rc = kvm_s390_vcpu_setup_cmma(vcpu);
		if (rc)
			return rc;
	}
	hrtimer_init(&vcpu->arch.ckc_timer, CLOCK_MONOTONIC, HRTIMER_MODE_REL);
	vcpu->arch.ckc_timer.function = kvm_s390_idle_wakeup;

	vcpu->arch.sie_block->hpid = HPID_KVM;

	kvm_s390_vcpu_crypto_setup(vcpu);

	return rc;
}

struct kvm_vcpu *kvm_arch_vcpu_create(struct kvm *kvm,
				      unsigned int id)
{
	struct kvm_vcpu *vcpu;
	struct sie_page *sie_page;
	int rc = -EINVAL;

	if (!kvm_is_ucontrol(kvm) && !sca_can_add_vcpu(kvm, id))
		goto out;

	rc = -ENOMEM;

	vcpu = kmem_cache_zalloc(kvm_vcpu_cache, GFP_KERNEL);
	if (!vcpu)
		goto out;

	BUILD_BUG_ON(sizeof(struct sie_page) != 4096);
	sie_page = (struct sie_page *) get_zeroed_page(GFP_KERNEL);
	if (!sie_page)
		goto out_free_cpu;

	vcpu->arch.sie_block = &sie_page->sie_block;
	vcpu->arch.sie_block->itdba = (unsigned long) &sie_page->itdb;

	/* the real guest size will always be smaller than msl */
	vcpu->arch.sie_block->mso = 0;
	vcpu->arch.sie_block->msl = sclp.hamax;

	vcpu->arch.sie_block->icpua = id;
	spin_lock_init(&vcpu->arch.local_int.lock);
	vcpu->arch.sie_block->gd = (u32)(u64)kvm->arch.gisa_int.origin;
	if (vcpu->arch.sie_block->gd && sclp.has_gisaf)
		vcpu->arch.sie_block->gd |= GISA_FORMAT1;
	seqcount_init(&vcpu->arch.cputm_seqcount);

	rc = kvm_vcpu_init(vcpu, kvm, id);
	if (rc)
		goto out_free_sie_block;
	VM_EVENT(kvm, 3, "create cpu %d at 0x%pK, sie block at 0x%pK", id, vcpu,
		 vcpu->arch.sie_block);
	trace_kvm_s390_create_vcpu(id, vcpu, vcpu->arch.sie_block);

	return vcpu;
out_free_sie_block:
	free_page((unsigned long)(vcpu->arch.sie_block));
out_free_cpu:
	kmem_cache_free(kvm_vcpu_cache, vcpu);
out:
	return ERR_PTR(rc);
}

int kvm_arch_vcpu_runnable(struct kvm_vcpu *vcpu)
{
	return kvm_s390_vcpu_has_irq(vcpu, 0);
}

bool kvm_arch_vcpu_in_kernel(struct kvm_vcpu *vcpu)
{
	return !(vcpu->arch.sie_block->gpsw.mask & PSW_MASK_PSTATE);
}

void kvm_s390_vcpu_block(struct kvm_vcpu *vcpu)
{
	atomic_or(PROG_BLOCK_SIE, &vcpu->arch.sie_block->prog20);
	exit_sie(vcpu);
}

void kvm_s390_vcpu_unblock(struct kvm_vcpu *vcpu)
{
	atomic_andnot(PROG_BLOCK_SIE, &vcpu->arch.sie_block->prog20);
}

static void kvm_s390_vcpu_request(struct kvm_vcpu *vcpu)
{
	atomic_or(PROG_REQUEST, &vcpu->arch.sie_block->prog20);
	exit_sie(vcpu);
}

bool kvm_s390_vcpu_sie_inhibited(struct kvm_vcpu *vcpu)
{
	return atomic_read(&vcpu->arch.sie_block->prog20) &
	       (PROG_BLOCK_SIE | PROG_REQUEST);
}

static void kvm_s390_vcpu_request_handled(struct kvm_vcpu *vcpu)
{
	atomic_andnot(PROG_REQUEST, &vcpu->arch.sie_block->prog20);
}

/*
 * Kick a guest cpu out of (v)SIE and wait until (v)SIE is not running.
 * If the CPU is not running (e.g. waiting as idle) the function will
 * return immediately. */
void exit_sie(struct kvm_vcpu *vcpu)
{
	kvm_s390_set_cpuflags(vcpu, CPUSTAT_STOP_INT);
	kvm_s390_vsie_kick(vcpu);
	while (vcpu->arch.sie_block->prog0c & PROG_IN_SIE)
		cpu_relax();
}

/* Kick a guest cpu out of SIE to process a request synchronously */
void kvm_s390_sync_request(int req, struct kvm_vcpu *vcpu)
{
	kvm_make_request(req, vcpu);
	kvm_s390_vcpu_request(vcpu);
}

static void kvm_gmap_notifier(struct gmap *gmap, unsigned long start,
			      unsigned long end)
{
	struct kvm *kvm = gmap->private;
	struct kvm_vcpu *vcpu;
	unsigned long prefix;
	int i;

	if (gmap_is_shadow(gmap))
		return;
	if (start >= 1UL << 31)
		/* We are only interested in prefix pages */
		return;
	kvm_for_each_vcpu(i, vcpu, kvm) {
		/* match against both prefix pages */
		prefix = kvm_s390_get_prefix(vcpu);
		if (prefix <= end && start <= prefix + 2*PAGE_SIZE - 1) {
			VCPU_EVENT(vcpu, 2, "gmap notifier for %lx-%lx",
				   start, end);
			kvm_s390_sync_request(KVM_REQ_MMU_RELOAD, vcpu);
		}
	}
}

bool kvm_arch_no_poll(struct kvm_vcpu *vcpu)
{
	/* do not poll with more than halt_poll_max_steal percent of steal time */
	if (S390_lowcore.avg_steal_timer * 100 / (TICK_USEC << 12) >=
	    halt_poll_max_steal) {
		vcpu->stat.halt_no_poll_steal++;
		return true;
	}
	return false;
}

int kvm_arch_vcpu_should_kick(struct kvm_vcpu *vcpu)
{
	/* kvm common code refers to this, but never calls it */
	BUG();
	return 0;
}

static int kvm_arch_vcpu_ioctl_get_one_reg(struct kvm_vcpu *vcpu,
					   struct kvm_one_reg *reg)
{
	int r = -EINVAL;

	switch (reg->id) {
	case KVM_REG_S390_TODPR:
		r = put_user(vcpu->arch.sie_block->todpr,
			     (u32 __user *)reg->addr);
		break;
	case KVM_REG_S390_EPOCHDIFF:
		r = put_user(vcpu->arch.sie_block->epoch,
			     (u64 __user *)reg->addr);
		break;
	case KVM_REG_S390_CPU_TIMER:
		r = put_user(kvm_s390_get_cpu_timer(vcpu),
			     (u64 __user *)reg->addr);
		break;
	case KVM_REG_S390_CLOCK_COMP:
		r = put_user(vcpu->arch.sie_block->ckc,
			     (u64 __user *)reg->addr);
		break;
	case KVM_REG_S390_PFTOKEN:
		r = put_user(vcpu->arch.pfault_token,
			     (u64 __user *)reg->addr);
		break;
	case KVM_REG_S390_PFCOMPARE:
		r = put_user(vcpu->arch.pfault_compare,
			     (u64 __user *)reg->addr);
		break;
	case KVM_REG_S390_PFSELECT:
		r = put_user(vcpu->arch.pfault_select,
			     (u64 __user *)reg->addr);
		break;
	case KVM_REG_S390_PP:
		r = put_user(vcpu->arch.sie_block->pp,
			     (u64 __user *)reg->addr);
		break;
	case KVM_REG_S390_GBEA:
		r = put_user(vcpu->arch.sie_block->gbea,
			     (u64 __user *)reg->addr);
		break;
	default:
		break;
	}

	return r;
}

static int kvm_arch_vcpu_ioctl_set_one_reg(struct kvm_vcpu *vcpu,
					   struct kvm_one_reg *reg)
{
	int r = -EINVAL;
	__u64 val;

	switch (reg->id) {
	case KVM_REG_S390_TODPR:
		r = get_user(vcpu->arch.sie_block->todpr,
			     (u32 __user *)reg->addr);
		break;
	case KVM_REG_S390_EPOCHDIFF:
		r = get_user(vcpu->arch.sie_block->epoch,
			     (u64 __user *)reg->addr);
		break;
	case KVM_REG_S390_CPU_TIMER:
		r = get_user(val, (u64 __user *)reg->addr);
		if (!r)
			kvm_s390_set_cpu_timer(vcpu, val);
		break;
	case KVM_REG_S390_CLOCK_COMP:
		r = get_user(vcpu->arch.sie_block->ckc,
			     (u64 __user *)reg->addr);
		break;
	case KVM_REG_S390_PFTOKEN:
		r = get_user(vcpu->arch.pfault_token,
			     (u64 __user *)reg->addr);
		if (vcpu->arch.pfault_token == KVM_S390_PFAULT_TOKEN_INVALID)
			kvm_clear_async_pf_completion_queue(vcpu);
		break;
	case KVM_REG_S390_PFCOMPARE:
		r = get_user(vcpu->arch.pfault_compare,
			     (u64 __user *)reg->addr);
		break;
	case KVM_REG_S390_PFSELECT:
		r = get_user(vcpu->arch.pfault_select,
			     (u64 __user *)reg->addr);
		break;
	case KVM_REG_S390_PP:
		r = get_user(vcpu->arch.sie_block->pp,
			     (u64 __user *)reg->addr);
		break;
	case KVM_REG_S390_GBEA:
		r = get_user(vcpu->arch.sie_block->gbea,
			     (u64 __user *)reg->addr);
		break;
	default:
		break;
	}

	return r;
}

static int kvm_arch_vcpu_ioctl_initial_reset(struct kvm_vcpu *vcpu)
{
	kvm_s390_vcpu_initial_reset(vcpu);
	return 0;
}

int kvm_arch_vcpu_ioctl_set_regs(struct kvm_vcpu *vcpu, struct kvm_regs *regs)
{
	vcpu_load(vcpu);
	memcpy(&vcpu->run->s.regs.gprs, &regs->gprs, sizeof(regs->gprs));
	vcpu_put(vcpu);
	return 0;
}

int kvm_arch_vcpu_ioctl_get_regs(struct kvm_vcpu *vcpu, struct kvm_regs *regs)
{
	vcpu_load(vcpu);
	memcpy(&regs->gprs, &vcpu->run->s.regs.gprs, sizeof(regs->gprs));
	vcpu_put(vcpu);
	return 0;
}

int kvm_arch_vcpu_ioctl_set_sregs(struct kvm_vcpu *vcpu,
				  struct kvm_sregs *sregs)
{
	vcpu_load(vcpu);

	memcpy(&vcpu->run->s.regs.acrs, &sregs->acrs, sizeof(sregs->acrs));
	memcpy(&vcpu->arch.sie_block->gcr, &sregs->crs, sizeof(sregs->crs));

	vcpu_put(vcpu);
	return 0;
}

int kvm_arch_vcpu_ioctl_get_sregs(struct kvm_vcpu *vcpu,
				  struct kvm_sregs *sregs)
{
	vcpu_load(vcpu);

	memcpy(&sregs->acrs, &vcpu->run->s.regs.acrs, sizeof(sregs->acrs));
	memcpy(&sregs->crs, &vcpu->arch.sie_block->gcr, sizeof(sregs->crs));

	vcpu_put(vcpu);
	return 0;
}

int kvm_arch_vcpu_ioctl_set_fpu(struct kvm_vcpu *vcpu, struct kvm_fpu *fpu)
{
	int ret = 0;

	vcpu_load(vcpu);

	if (test_fp_ctl(fpu->fpc)) {
		ret = -EINVAL;
		goto out;
	}
	vcpu->run->s.regs.fpc = fpu->fpc;
	if (MACHINE_HAS_VX)
		convert_fp_to_vx((__vector128 *) vcpu->run->s.regs.vrs,
				 (freg_t *) fpu->fprs);
	else
		memcpy(vcpu->run->s.regs.fprs, &fpu->fprs, sizeof(fpu->fprs));

out:
	vcpu_put(vcpu);
	return ret;
}

int kvm_arch_vcpu_ioctl_get_fpu(struct kvm_vcpu *vcpu, struct kvm_fpu *fpu)
{
	vcpu_load(vcpu);

	/* make sure we have the latest values */
	save_fpu_regs();
	if (MACHINE_HAS_VX)
		convert_vx_to_fp((freg_t *) fpu->fprs,
				 (__vector128 *) vcpu->run->s.regs.vrs);
	else
		memcpy(fpu->fprs, vcpu->run->s.regs.fprs, sizeof(fpu->fprs));
	fpu->fpc = vcpu->run->s.regs.fpc;

	vcpu_put(vcpu);
	return 0;
}

static int kvm_arch_vcpu_ioctl_set_initial_psw(struct kvm_vcpu *vcpu, psw_t psw)
{
	int rc = 0;

	if (!is_vcpu_stopped(vcpu))
		rc = -EBUSY;
	else {
		vcpu->run->psw_mask = psw.mask;
		vcpu->run->psw_addr = psw.addr;
	}
	return rc;
}

int kvm_arch_vcpu_ioctl_translate(struct kvm_vcpu *vcpu,
				  struct kvm_translation *tr)
{
	return -EINVAL; /* not implemented yet */
}

#define VALID_GUESTDBG_FLAGS (KVM_GUESTDBG_SINGLESTEP | \
			      KVM_GUESTDBG_USE_HW_BP | \
			      KVM_GUESTDBG_ENABLE)

int kvm_arch_vcpu_ioctl_set_guest_debug(struct kvm_vcpu *vcpu,
					struct kvm_guest_debug *dbg)
{
	int rc = 0;

	vcpu_load(vcpu);

	vcpu->guest_debug = 0;
	kvm_s390_clear_bp_data(vcpu);

	if (dbg->control & ~VALID_GUESTDBG_FLAGS) {
		rc = -EINVAL;
		goto out;
	}
	if (!sclp.has_gpere) {
		rc = -EINVAL;
		goto out;
	}

	if (dbg->control & KVM_GUESTDBG_ENABLE) {
		vcpu->guest_debug = dbg->control;
		/* enforce guest PER */
		kvm_s390_set_cpuflags(vcpu, CPUSTAT_P);

		if (dbg->control & KVM_GUESTDBG_USE_HW_BP)
			rc = kvm_s390_import_bp_data(vcpu, dbg);
	} else {
		kvm_s390_clear_cpuflags(vcpu, CPUSTAT_P);
		vcpu->arch.guestdbg.last_bp = 0;
	}

	if (rc) {
		vcpu->guest_debug = 0;
		kvm_s390_clear_bp_data(vcpu);
		kvm_s390_clear_cpuflags(vcpu, CPUSTAT_P);
	}

out:
	vcpu_put(vcpu);
	return rc;
}

int kvm_arch_vcpu_ioctl_get_mpstate(struct kvm_vcpu *vcpu,
				    struct kvm_mp_state *mp_state)
{
	int ret;

	vcpu_load(vcpu);

	/* CHECK_STOP and LOAD are not supported yet */
	ret = is_vcpu_stopped(vcpu) ? KVM_MP_STATE_STOPPED :
				      KVM_MP_STATE_OPERATING;

	vcpu_put(vcpu);
	return ret;
}

int kvm_arch_vcpu_ioctl_set_mpstate(struct kvm_vcpu *vcpu,
				    struct kvm_mp_state *mp_state)
{
	int rc = 0;

	vcpu_load(vcpu);

	/* user space knows about this interface - let it control the state */
	vcpu->kvm->arch.user_cpu_state_ctrl = 1;

	switch (mp_state->mp_state) {
	case KVM_MP_STATE_STOPPED:
		kvm_s390_vcpu_stop(vcpu);
		break;
	case KVM_MP_STATE_OPERATING:
		kvm_s390_vcpu_start(vcpu);
		break;
	case KVM_MP_STATE_LOAD:
	case KVM_MP_STATE_CHECK_STOP:
		/* fall through - CHECK_STOP and LOAD are not supported yet */
	default:
		rc = -ENXIO;
	}

	vcpu_put(vcpu);
	return rc;
}

static bool ibs_enabled(struct kvm_vcpu *vcpu)
{
	return kvm_s390_test_cpuflags(vcpu, CPUSTAT_IBS);
}

static int kvm_s390_handle_requests(struct kvm_vcpu *vcpu)
{
retry:
	kvm_s390_vcpu_request_handled(vcpu);
	if (!kvm_request_pending(vcpu))
		return 0;
	/*
	 * We use MMU_RELOAD just to re-arm the ipte notifier for the
	 * guest prefix page. gmap_mprotect_notify will wait on the ptl lock.
	 * This ensures that the ipte instruction for this request has
	 * already finished. We might race against a second unmapper that
	 * wants to set the blocking bit. Lets just retry the request loop.
	 */
	if (kvm_check_request(KVM_REQ_MMU_RELOAD, vcpu)) {
		int rc;
		rc = gmap_mprotect_notify(vcpu->arch.gmap,
					  kvm_s390_get_prefix(vcpu),
					  PAGE_SIZE * 2, PROT_WRITE);
		if (rc) {
			kvm_make_request(KVM_REQ_MMU_RELOAD, vcpu);
			return rc;
		}
		goto retry;
	}

	if (kvm_check_request(KVM_REQ_TLB_FLUSH, vcpu)) {
		vcpu->arch.sie_block->ihcpu = 0xffff;
		goto retry;
	}

	if (kvm_check_request(KVM_REQ_ENABLE_IBS, vcpu)) {
		if (!ibs_enabled(vcpu)) {
			trace_kvm_s390_enable_disable_ibs(vcpu->vcpu_id, 1);
			kvm_s390_set_cpuflags(vcpu, CPUSTAT_IBS);
		}
		goto retry;
	}

	if (kvm_check_request(KVM_REQ_DISABLE_IBS, vcpu)) {
		if (ibs_enabled(vcpu)) {
			trace_kvm_s390_enable_disable_ibs(vcpu->vcpu_id, 0);
			kvm_s390_clear_cpuflags(vcpu, CPUSTAT_IBS);
		}
		goto retry;
	}

	if (kvm_check_request(KVM_REQ_ICPT_OPEREXC, vcpu)) {
		vcpu->arch.sie_block->ictl |= ICTL_OPEREXC;
		goto retry;
	}

	if (kvm_check_request(KVM_REQ_START_MIGRATION, vcpu)) {
		/*
		 * Disable CMM virtualization; we will emulate the ESSA
		 * instruction manually, in order to provide additional
		 * functionalities needed for live migration.
		 */
		vcpu->arch.sie_block->ecb2 &= ~ECB2_CMMA;
		goto retry;
	}

	if (kvm_check_request(KVM_REQ_STOP_MIGRATION, vcpu)) {
		/*
		 * Re-enable CMM virtualization if CMMA is available and
		 * CMM has been used.
		 */
		if ((vcpu->kvm->arch.use_cmma) &&
		    (vcpu->kvm->mm->context.uses_cmm))
			vcpu->arch.sie_block->ecb2 |= ECB2_CMMA;
		goto retry;
	}

	/* nothing to do, just clear the request */
	kvm_clear_request(KVM_REQ_UNHALT, vcpu);
	/* we left the vsie handler, nothing to do, just clear the request */
	kvm_clear_request(KVM_REQ_VSIE_RESTART, vcpu);

	return 0;
}

void kvm_s390_set_tod_clock(struct kvm *kvm,
			    const struct kvm_s390_vm_tod_clock *gtod)
{
	struct kvm_vcpu *vcpu;
	struct kvm_s390_tod_clock_ext htod;
	int i;

	mutex_lock(&kvm->lock);
	preempt_disable();

	get_tod_clock_ext((char *)&htod);

	kvm->arch.epoch = gtod->tod - htod.tod;
	kvm->arch.epdx = 0;
	if (test_kvm_facility(kvm, 139)) {
		kvm->arch.epdx = gtod->epoch_idx - htod.epoch_idx;
		if (kvm->arch.epoch > gtod->tod)
			kvm->arch.epdx -= 1;
	}

	kvm_s390_vcpu_block_all(kvm);
	kvm_for_each_vcpu(i, vcpu, kvm) {
		vcpu->arch.sie_block->epoch = kvm->arch.epoch;
		vcpu->arch.sie_block->epdx  = kvm->arch.epdx;
	}

	kvm_s390_vcpu_unblock_all(kvm);
	preempt_enable();
	mutex_unlock(&kvm->lock);
}

/**
 * kvm_arch_fault_in_page - fault-in guest page if necessary
 * @vcpu: The corresponding virtual cpu
 * @gpa: Guest physical address
 * @writable: Whether the page should be writable or not
 *
 * Make sure that a guest page has been faulted-in on the host.
 *
 * Return: Zero on success, negative error code otherwise.
 */
long kvm_arch_fault_in_page(struct kvm_vcpu *vcpu, gpa_t gpa, int writable)
{
	return gmap_fault(vcpu->arch.gmap, gpa,
			  writable ? FAULT_FLAG_WRITE : 0);
}

static void __kvm_inject_pfault_token(struct kvm_vcpu *vcpu, bool start_token,
				      unsigned long token)
{
	struct kvm_s390_interrupt inti;
	struct kvm_s390_irq irq;

	if (start_token) {
		irq.u.ext.ext_params2 = token;
		irq.type = KVM_S390_INT_PFAULT_INIT;
		WARN_ON_ONCE(kvm_s390_inject_vcpu(vcpu, &irq));
	} else {
		inti.type = KVM_S390_INT_PFAULT_DONE;
		inti.parm64 = token;
		WARN_ON_ONCE(kvm_s390_inject_vm(vcpu->kvm, &inti));
	}
}

void kvm_arch_async_page_not_present(struct kvm_vcpu *vcpu,
				     struct kvm_async_pf *work)
{
	trace_kvm_s390_pfault_init(vcpu, work->arch.pfault_token);
	__kvm_inject_pfault_token(vcpu, true, work->arch.pfault_token);
}

void kvm_arch_async_page_present(struct kvm_vcpu *vcpu,
				 struct kvm_async_pf *work)
{
	trace_kvm_s390_pfault_done(vcpu, work->arch.pfault_token);
	__kvm_inject_pfault_token(vcpu, false, work->arch.pfault_token);
}

void kvm_arch_async_page_ready(struct kvm_vcpu *vcpu,
			       struct kvm_async_pf *work)
{
	/* s390 will always inject the page directly */
}

bool kvm_arch_can_inject_async_page_present(struct kvm_vcpu *vcpu)
{
	/*
	 * s390 will always inject the page directly,
	 * but we still want check_async_completion to cleanup
	 */
	return true;
}

static int kvm_arch_setup_async_pf(struct kvm_vcpu *vcpu)
{
	hva_t hva;
	struct kvm_arch_async_pf arch;
	int rc;

	if (vcpu->arch.pfault_token == KVM_S390_PFAULT_TOKEN_INVALID)
		return 0;
	if ((vcpu->arch.sie_block->gpsw.mask & vcpu->arch.pfault_select) !=
	    vcpu->arch.pfault_compare)
		return 0;
	if (psw_extint_disabled(vcpu))
		return 0;
	if (kvm_s390_vcpu_has_irq(vcpu, 0))
		return 0;
	if (!(vcpu->arch.sie_block->gcr[0] & CR0_SERVICE_SIGNAL_SUBMASK))
		return 0;
	if (!vcpu->arch.gmap->pfault_enabled)
		return 0;

	hva = gfn_to_hva(vcpu->kvm, gpa_to_gfn(current->thread.gmap_addr));
	hva += current->thread.gmap_addr & ~PAGE_MASK;
	if (read_guest_real(vcpu, vcpu->arch.pfault_token, &arch.pfault_token, 8))
		return 0;

	rc = kvm_setup_async_pf(vcpu, current->thread.gmap_addr, hva, &arch);
	return rc;
}

static int vcpu_pre_run(struct kvm_vcpu *vcpu)
{
	int rc, cpuflags;

	/*
	 * On s390 notifications for arriving pages will be delivered directly
	 * to the guest but the house keeping for completed pfaults is
	 * handled outside the worker.
	 */
	kvm_check_async_pf_completion(vcpu);

	vcpu->arch.sie_block->gg14 = vcpu->run->s.regs.gprs[14];
	vcpu->arch.sie_block->gg15 = vcpu->run->s.regs.gprs[15];

	if (need_resched())
		schedule();

	if (test_cpu_flag(CIF_MCCK_PENDING))
		s390_handle_mcck();

	if (!kvm_is_ucontrol(vcpu->kvm)) {
		rc = kvm_s390_deliver_pending_interrupts(vcpu);
		if (rc)
			return rc;
	}

	rc = kvm_s390_handle_requests(vcpu);
	if (rc)
		return rc;

	if (guestdbg_enabled(vcpu)) {
		kvm_s390_backup_guest_per_regs(vcpu);
		kvm_s390_patch_guest_per_regs(vcpu);
	}

	clear_bit(vcpu->vcpu_id, vcpu->kvm->arch.gisa_int.kicked_mask);

	vcpu->arch.sie_block->icptcode = 0;
	cpuflags = atomic_read(&vcpu->arch.sie_block->cpuflags);
	VCPU_EVENT(vcpu, 6, "entering sie flags %x", cpuflags);
	trace_kvm_s390_sie_enter(vcpu, cpuflags);

	return 0;
}

static int vcpu_post_run_fault_in_sie(struct kvm_vcpu *vcpu)
{
	struct kvm_s390_pgm_info pgm_info = {
		.code = PGM_ADDRESSING,
	};
	u8 opcode, ilen;
	int rc;

	VCPU_EVENT(vcpu, 3, "%s", "fault in sie instruction");
	trace_kvm_s390_sie_fault(vcpu);

	/*
	 * We want to inject an addressing exception, which is defined as a
	 * suppressing or terminating exception. However, since we came here
	 * by a DAT access exception, the PSW still points to the faulting
	 * instruction since DAT exceptions are nullifying. So we've got
	 * to look up the current opcode to get the length of the instruction
	 * to be able to forward the PSW.
	 */
	rc = read_guest_instr(vcpu, vcpu->arch.sie_block->gpsw.addr, &opcode, 1);
	ilen = insn_length(opcode);
	if (rc < 0) {
		return rc;
	} else if (rc) {
		/* Instruction-Fetching Exceptions - we can't detect the ilen.
		 * Forward by arbitrary ilc, injection will take care of
		 * nullification if necessary.
		 */
		pgm_info = vcpu->arch.pgm;
		ilen = 4;
	}
	pgm_info.flags = ilen | KVM_S390_PGM_FLAGS_ILC_VALID;
	kvm_s390_forward_psw(vcpu, ilen);
	return kvm_s390_inject_prog_irq(vcpu, &pgm_info);
}

static int vcpu_post_run(struct kvm_vcpu *vcpu, int exit_reason)
{
	struct mcck_volatile_info *mcck_info;
	struct sie_page *sie_page;

	VCPU_EVENT(vcpu, 6, "exit sie icptcode %d",
		   vcpu->arch.sie_block->icptcode);
	trace_kvm_s390_sie_exit(vcpu, vcpu->arch.sie_block->icptcode);

	if (guestdbg_enabled(vcpu))
		kvm_s390_restore_guest_per_regs(vcpu);

	vcpu->run->s.regs.gprs[14] = vcpu->arch.sie_block->gg14;
	vcpu->run->s.regs.gprs[15] = vcpu->arch.sie_block->gg15;

	if (exit_reason == -EINTR) {
		VCPU_EVENT(vcpu, 3, "%s", "machine check");
		sie_page = container_of(vcpu->arch.sie_block,
					struct sie_page, sie_block);
		mcck_info = &sie_page->mcck_info;
		kvm_s390_reinject_machine_check(vcpu, mcck_info);
		return 0;
	}

	if (vcpu->arch.sie_block->icptcode > 0) {
		int rc = kvm_handle_sie_intercept(vcpu);

		if (rc != -EOPNOTSUPP)
			return rc;
		vcpu->run->exit_reason = KVM_EXIT_S390_SIEIC;
		vcpu->run->s390_sieic.icptcode = vcpu->arch.sie_block->icptcode;
		vcpu->run->s390_sieic.ipa = vcpu->arch.sie_block->ipa;
		vcpu->run->s390_sieic.ipb = vcpu->arch.sie_block->ipb;
		return -EREMOTE;
	} else if (exit_reason != -EFAULT) {
		vcpu->stat.exit_null++;
		return 0;
	} else if (kvm_is_ucontrol(vcpu->kvm)) {
		vcpu->run->exit_reason = KVM_EXIT_S390_UCONTROL;
		vcpu->run->s390_ucontrol.trans_exc_code =
						current->thread.gmap_addr;
		vcpu->run->s390_ucontrol.pgm_code = 0x10;
		return -EREMOTE;
	} else if (current->thread.gmap_pfault) {
		trace_kvm_s390_major_guest_pfault(vcpu);
		current->thread.gmap_pfault = 0;
		if (kvm_arch_setup_async_pf(vcpu))
			return 0;
		return kvm_arch_fault_in_page(vcpu, current->thread.gmap_addr, 1);
	}
	return vcpu_post_run_fault_in_sie(vcpu);
}

static int __vcpu_run(struct kvm_vcpu *vcpu)
{
	int rc, exit_reason;

	/*
	 * We try to hold kvm->srcu during most of vcpu_run (except when run-
	 * ning the guest), so that memslots (and other stuff) are protected
	 */
	vcpu->srcu_idx = srcu_read_lock(&vcpu->kvm->srcu);

	do {
		rc = vcpu_pre_run(vcpu);
		if (rc)
			break;

		srcu_read_unlock(&vcpu->kvm->srcu, vcpu->srcu_idx);
		/*
		 * As PF_VCPU will be used in fault handler, between
		 * guest_enter and guest_exit should be no uaccess.
		 */
		local_irq_disable();
		guest_enter_irqoff();
		__disable_cpu_timer_accounting(vcpu);
		local_irq_enable();
		exit_reason = sie64a(vcpu->arch.sie_block,
				     vcpu->run->s.regs.gprs);
		local_irq_disable();
		__enable_cpu_timer_accounting(vcpu);
		guest_exit_irqoff();
		local_irq_enable();
		vcpu->srcu_idx = srcu_read_lock(&vcpu->kvm->srcu);

		rc = vcpu_post_run(vcpu, exit_reason);
	} while (!signal_pending(current) && !guestdbg_exit_pending(vcpu) && !rc);

	srcu_read_unlock(&vcpu->kvm->srcu, vcpu->srcu_idx);
	return rc;
}

static void sync_regs(struct kvm_vcpu *vcpu, struct kvm_run *kvm_run)
{
	struct runtime_instr_cb *riccb;
	struct gs_cb *gscb;

	riccb = (struct runtime_instr_cb *) &kvm_run->s.regs.riccb;
	gscb = (struct gs_cb *) &kvm_run->s.regs.gscb;
	vcpu->arch.sie_block->gpsw.mask = kvm_run->psw_mask;
	vcpu->arch.sie_block->gpsw.addr = kvm_run->psw_addr;
	if (kvm_run->kvm_dirty_regs & KVM_SYNC_PREFIX)
		kvm_s390_set_prefix(vcpu, kvm_run->s.regs.prefix);
	if (kvm_run->kvm_dirty_regs & KVM_SYNC_CRS) {
		memcpy(&vcpu->arch.sie_block->gcr, &kvm_run->s.regs.crs, 128);
		/* some control register changes require a tlb flush */
		kvm_make_request(KVM_REQ_TLB_FLUSH, vcpu);
	}
	if (kvm_run->kvm_dirty_regs & KVM_SYNC_ARCH0) {
		kvm_s390_set_cpu_timer(vcpu, kvm_run->s.regs.cputm);
		vcpu->arch.sie_block->ckc = kvm_run->s.regs.ckc;
		vcpu->arch.sie_block->todpr = kvm_run->s.regs.todpr;
		vcpu->arch.sie_block->pp = kvm_run->s.regs.pp;
		vcpu->arch.sie_block->gbea = kvm_run->s.regs.gbea;
	}
	if (kvm_run->kvm_dirty_regs & KVM_SYNC_PFAULT) {
		vcpu->arch.pfault_token = kvm_run->s.regs.pft;
		vcpu->arch.pfault_select = kvm_run->s.regs.pfs;
		vcpu->arch.pfault_compare = kvm_run->s.regs.pfc;
		if (vcpu->arch.pfault_token == KVM_S390_PFAULT_TOKEN_INVALID)
			kvm_clear_async_pf_completion_queue(vcpu);
	}
	/*
	 * If userspace sets the riccb (e.g. after migration) to a valid state,
	 * we should enable RI here instead of doing the lazy enablement.
	 */
	if ((kvm_run->kvm_dirty_regs & KVM_SYNC_RICCB) &&
	    test_kvm_facility(vcpu->kvm, 64) &&
	    riccb->v &&
	    !(vcpu->arch.sie_block->ecb3 & ECB3_RI)) {
		VCPU_EVENT(vcpu, 3, "%s", "ENABLE: RI (sync_regs)");
		vcpu->arch.sie_block->ecb3 |= ECB3_RI;
	}
	/*
	 * If userspace sets the gscb (e.g. after migration) to non-zero,
	 * we should enable GS here instead of doing the lazy enablement.
	 */
	if ((kvm_run->kvm_dirty_regs & KVM_SYNC_GSCB) &&
	    test_kvm_facility(vcpu->kvm, 133) &&
	    gscb->gssm &&
	    !vcpu->arch.gs_enabled) {
		VCPU_EVENT(vcpu, 3, "%s", "ENABLE: GS (sync_regs)");
		vcpu->arch.sie_block->ecb |= ECB_GS;
		vcpu->arch.sie_block->ecd |= ECD_HOSTREGMGMT;
		vcpu->arch.gs_enabled = 1;
	}
	if ((kvm_run->kvm_dirty_regs & KVM_SYNC_BPBC) &&
	    test_kvm_facility(vcpu->kvm, 82)) {
		vcpu->arch.sie_block->fpf &= ~FPF_BPBC;
		vcpu->arch.sie_block->fpf |= kvm_run->s.regs.bpbc ? FPF_BPBC : 0;
	}
	save_access_regs(vcpu->arch.host_acrs);
	restore_access_regs(vcpu->run->s.regs.acrs);
	/* save host (userspace) fprs/vrs */
	save_fpu_regs();
	vcpu->arch.host_fpregs.fpc = current->thread.fpu.fpc;
	vcpu->arch.host_fpregs.regs = current->thread.fpu.regs;
	if (MACHINE_HAS_VX)
		current->thread.fpu.regs = vcpu->run->s.regs.vrs;
	else
		current->thread.fpu.regs = vcpu->run->s.regs.fprs;
	current->thread.fpu.fpc = vcpu->run->s.regs.fpc;
	if (test_fp_ctl(current->thread.fpu.fpc))
		/* User space provided an invalid FPC, let's clear it */
		current->thread.fpu.fpc = 0;
	if (MACHINE_HAS_GS) {
		preempt_disable();
		__ctl_set_bit(2, 4);
		if (current->thread.gs_cb) {
			vcpu->arch.host_gscb = current->thread.gs_cb;
			save_gs_cb(vcpu->arch.host_gscb);
		}
		if (vcpu->arch.gs_enabled) {
			current->thread.gs_cb = (struct gs_cb *)
						&vcpu->run->s.regs.gscb;
			restore_gs_cb(current->thread.gs_cb);
		}
		preempt_enable();
	}
	/* SIE will load etoken directly from SDNX and therefore kvm_run */

	kvm_run->kvm_dirty_regs = 0;
}

static void store_regs(struct kvm_vcpu *vcpu, struct kvm_run *kvm_run)
{
	kvm_run->psw_mask = vcpu->arch.sie_block->gpsw.mask;
	kvm_run->psw_addr = vcpu->arch.sie_block->gpsw.addr;
	kvm_run->s.regs.prefix = kvm_s390_get_prefix(vcpu);
	memcpy(&kvm_run->s.regs.crs, &vcpu->arch.sie_block->gcr, 128);
	kvm_run->s.regs.cputm = kvm_s390_get_cpu_timer(vcpu);
	kvm_run->s.regs.ckc = vcpu->arch.sie_block->ckc;
	kvm_run->s.regs.todpr = vcpu->arch.sie_block->todpr;
	kvm_run->s.regs.pp = vcpu->arch.sie_block->pp;
	kvm_run->s.regs.gbea = vcpu->arch.sie_block->gbea;
	kvm_run->s.regs.pft = vcpu->arch.pfault_token;
	kvm_run->s.regs.pfs = vcpu->arch.pfault_select;
	kvm_run->s.regs.pfc = vcpu->arch.pfault_compare;
	kvm_run->s.regs.bpbc = (vcpu->arch.sie_block->fpf & FPF_BPBC) == FPF_BPBC;
	save_access_regs(vcpu->run->s.regs.acrs);
	restore_access_regs(vcpu->arch.host_acrs);
	/* Save guest register state */
	save_fpu_regs();
	vcpu->run->s.regs.fpc = current->thread.fpu.fpc;
	/* Restore will be done lazily at return */
	current->thread.fpu.fpc = vcpu->arch.host_fpregs.fpc;
	current->thread.fpu.regs = vcpu->arch.host_fpregs.regs;
	if (MACHINE_HAS_GS) {
		__ctl_set_bit(2, 4);
		if (vcpu->arch.gs_enabled)
			save_gs_cb(current->thread.gs_cb);
		preempt_disable();
		current->thread.gs_cb = vcpu->arch.host_gscb;
		restore_gs_cb(vcpu->arch.host_gscb);
		preempt_enable();
		if (!vcpu->arch.host_gscb)
			__ctl_clear_bit(2, 4);
		vcpu->arch.host_gscb = NULL;
	}
	/* SIE will save etoken directly into SDNX and therefore kvm_run */
}

int kvm_arch_vcpu_ioctl_run(struct kvm_vcpu *vcpu, struct kvm_run *kvm_run)
{
	int rc;

	if (kvm_run->immediate_exit)
		return -EINTR;

	vcpu_load(vcpu);

	if (guestdbg_exit_pending(vcpu)) {
		kvm_s390_prepare_debug_exit(vcpu);
		rc = 0;
		goto out;
	}

	kvm_sigset_activate(vcpu);

	if (!kvm_s390_user_cpu_state_ctrl(vcpu->kvm)) {
		kvm_s390_vcpu_start(vcpu);
	} else if (is_vcpu_stopped(vcpu)) {
		pr_err_ratelimited("can't run stopped vcpu %d\n",
				   vcpu->vcpu_id);
		rc = -EINVAL;
		goto out;
	}

	sync_regs(vcpu, kvm_run);
	enable_cpu_timer_accounting(vcpu);

	might_fault();
	rc = __vcpu_run(vcpu);

	if (signal_pending(current) && !rc) {
		kvm_run->exit_reason = KVM_EXIT_INTR;
		rc = -EINTR;
	}

	if (guestdbg_exit_pending(vcpu) && !rc)  {
		kvm_s390_prepare_debug_exit(vcpu);
		rc = 0;
	}

	if (rc == -EREMOTE) {
		/* userspace support is needed, kvm_run has been prepared */
		rc = 0;
	}

	disable_cpu_timer_accounting(vcpu);
	store_regs(vcpu, kvm_run);

	kvm_sigset_deactivate(vcpu);

	vcpu->stat.exit_userspace++;
out:
	vcpu_put(vcpu);
	return rc;
}

/*
 * store status at address
 * we use have two special cases:
 * KVM_S390_STORE_STATUS_NOADDR: -> 0x1200 on 64 bit
 * KVM_S390_STORE_STATUS_PREFIXED: -> prefix
 */
int kvm_s390_store_status_unloaded(struct kvm_vcpu *vcpu, unsigned long gpa)
{
	unsigned char archmode = 1;
	freg_t fprs[NUM_FPRS];
	unsigned int px;
	u64 clkcomp, cputm;
	int rc;

	px = kvm_s390_get_prefix(vcpu);
	if (gpa == KVM_S390_STORE_STATUS_NOADDR) {
		if (write_guest_abs(vcpu, 163, &archmode, 1))
			return -EFAULT;
		gpa = 0;
	} else if (gpa == KVM_S390_STORE_STATUS_PREFIXED) {
		if (write_guest_real(vcpu, 163, &archmode, 1))
			return -EFAULT;
		gpa = px;
	} else
		gpa -= __LC_FPREGS_SAVE_AREA;

	/* manually convert vector registers if necessary */
	if (MACHINE_HAS_VX) {
		convert_vx_to_fp(fprs, (__vector128 *) vcpu->run->s.regs.vrs);
		rc = write_guest_abs(vcpu, gpa + __LC_FPREGS_SAVE_AREA,
				     fprs, 128);
	} else {
		rc = write_guest_abs(vcpu, gpa + __LC_FPREGS_SAVE_AREA,
				     vcpu->run->s.regs.fprs, 128);
	}
	rc |= write_guest_abs(vcpu, gpa + __LC_GPREGS_SAVE_AREA,
			      vcpu->run->s.regs.gprs, 128);
	rc |= write_guest_abs(vcpu, gpa + __LC_PSW_SAVE_AREA,
			      &vcpu->arch.sie_block->gpsw, 16);
	rc |= write_guest_abs(vcpu, gpa + __LC_PREFIX_SAVE_AREA,
			      &px, 4);
	rc |= write_guest_abs(vcpu, gpa + __LC_FP_CREG_SAVE_AREA,
			      &vcpu->run->s.regs.fpc, 4);
	rc |= write_guest_abs(vcpu, gpa + __LC_TOD_PROGREG_SAVE_AREA,
			      &vcpu->arch.sie_block->todpr, 4);
	cputm = kvm_s390_get_cpu_timer(vcpu);
	rc |= write_guest_abs(vcpu, gpa + __LC_CPU_TIMER_SAVE_AREA,
			      &cputm, 8);
	clkcomp = vcpu->arch.sie_block->ckc >> 8;
	rc |= write_guest_abs(vcpu, gpa + __LC_CLOCK_COMP_SAVE_AREA,
			      &clkcomp, 8);
	rc |= write_guest_abs(vcpu, gpa + __LC_AREGS_SAVE_AREA,
			      &vcpu->run->s.regs.acrs, 64);
	rc |= write_guest_abs(vcpu, gpa + __LC_CREGS_SAVE_AREA,
			      &vcpu->arch.sie_block->gcr, 128);
	return rc ? -EFAULT : 0;
}

int kvm_s390_vcpu_store_status(struct kvm_vcpu *vcpu, unsigned long addr)
{
	/*
	 * The guest FPRS and ACRS are in the host FPRS/ACRS due to the lazy
	 * switch in the run ioctl. Let's update our copies before we save
	 * it into the save area
	 */
	save_fpu_regs();
	vcpu->run->s.regs.fpc = current->thread.fpu.fpc;
	save_access_regs(vcpu->run->s.regs.acrs);

	return kvm_s390_store_status_unloaded(vcpu, addr);
}

static void __disable_ibs_on_vcpu(struct kvm_vcpu *vcpu)
{
	kvm_check_request(KVM_REQ_ENABLE_IBS, vcpu);
	kvm_s390_sync_request(KVM_REQ_DISABLE_IBS, vcpu);
}

static void __disable_ibs_on_all_vcpus(struct kvm *kvm)
{
	unsigned int i;
	struct kvm_vcpu *vcpu;

	kvm_for_each_vcpu(i, vcpu, kvm) {
		__disable_ibs_on_vcpu(vcpu);
	}
}

static void __enable_ibs_on_vcpu(struct kvm_vcpu *vcpu)
{
	if (!sclp.has_ibs)
		return;
	kvm_check_request(KVM_REQ_DISABLE_IBS, vcpu);
	kvm_s390_sync_request(KVM_REQ_ENABLE_IBS, vcpu);
}

void kvm_s390_vcpu_start(struct kvm_vcpu *vcpu)
{
	int i, online_vcpus, started_vcpus = 0;

	if (!is_vcpu_stopped(vcpu))
		return;

	trace_kvm_s390_vcpu_start_stop(vcpu->vcpu_id, 1);
	/* Only one cpu at a time may enter/leave the STOPPED state. */
	spin_lock(&vcpu->kvm->arch.start_stop_lock);
	online_vcpus = atomic_read(&vcpu->kvm->online_vcpus);

	for (i = 0; i < online_vcpus; i++) {
		if (!is_vcpu_stopped(vcpu->kvm->vcpus[i]))
			started_vcpus++;
	}

	if (started_vcpus == 0) {
		/* we're the only active VCPU -> speed it up */
		__enable_ibs_on_vcpu(vcpu);
	} else if (started_vcpus == 1) {
		/*
		 * As we are starting a second VCPU, we have to disable
		 * the IBS facility on all VCPUs to remove potentially
		 * oustanding ENABLE requests.
		 */
		__disable_ibs_on_all_vcpus(vcpu->kvm);
	}

	kvm_s390_clear_cpuflags(vcpu, CPUSTAT_STOPPED);
	/*
	 * Another VCPU might have used IBS while we were offline.
	 * Let's play safe and flush the VCPU at startup.
	 */
	kvm_make_request(KVM_REQ_TLB_FLUSH, vcpu);
	spin_unlock(&vcpu->kvm->arch.start_stop_lock);
	return;
}

void kvm_s390_vcpu_stop(struct kvm_vcpu *vcpu)
{
	int i, online_vcpus, started_vcpus = 0;
	struct kvm_vcpu *started_vcpu = NULL;

	if (is_vcpu_stopped(vcpu))
		return;

	trace_kvm_s390_vcpu_start_stop(vcpu->vcpu_id, 0);
	/* Only one cpu at a time may enter/leave the STOPPED state. */
	spin_lock(&vcpu->kvm->arch.start_stop_lock);
	online_vcpus = atomic_read(&vcpu->kvm->online_vcpus);

	/* SIGP STOP and SIGP STOP AND STORE STATUS has been fully processed */
	kvm_s390_clear_stop_irq(vcpu);

	kvm_s390_set_cpuflags(vcpu, CPUSTAT_STOPPED);
	__disable_ibs_on_vcpu(vcpu);

	for (i = 0; i < online_vcpus; i++) {
		if (!is_vcpu_stopped(vcpu->kvm->vcpus[i])) {
			started_vcpus++;
			started_vcpu = vcpu->kvm->vcpus[i];
		}
	}

	if (started_vcpus == 1) {
		/*
		 * As we only have one VCPU left, we want to enable the
		 * IBS facility for that VCPU to speed it up.
		 */
		__enable_ibs_on_vcpu(started_vcpu);
	}

	spin_unlock(&vcpu->kvm->arch.start_stop_lock);
	return;
}

static int kvm_vcpu_ioctl_enable_cap(struct kvm_vcpu *vcpu,
				     struct kvm_enable_cap *cap)
{
	int r;

	if (cap->flags)
		return -EINVAL;

	switch (cap->cap) {
	case KVM_CAP_S390_CSS_SUPPORT:
		if (!vcpu->kvm->arch.css_support) {
			vcpu->kvm->arch.css_support = 1;
			VM_EVENT(vcpu->kvm, 3, "%s", "ENABLE: CSS support");
			trace_kvm_s390_enable_css(vcpu->kvm);
		}
		r = 0;
		break;
	default:
		r = -EINVAL;
		break;
	}
	return r;
}

static long kvm_s390_guest_mem_op(struct kvm_vcpu *vcpu,
				  struct kvm_s390_mem_op *mop)
{
	void __user *uaddr = (void __user *)mop->buf;
	void *tmpbuf = NULL;
	int r, srcu_idx;
	const u64 supported_flags = KVM_S390_MEMOP_F_INJECT_EXCEPTION
				    | KVM_S390_MEMOP_F_CHECK_ONLY;

	if (mop->flags & ~supported_flags)
		return -EINVAL;

	if (mop->size > MEM_OP_MAX_SIZE)
		return -E2BIG;

	if (!(mop->flags & KVM_S390_MEMOP_F_CHECK_ONLY)) {
		tmpbuf = vmalloc(mop->size);
		if (!tmpbuf)
			return -ENOMEM;
	}

	srcu_idx = srcu_read_lock(&vcpu->kvm->srcu);

	switch (mop->op) {
	case KVM_S390_MEMOP_LOGICAL_READ:
		if (mop->flags & KVM_S390_MEMOP_F_CHECK_ONLY) {
			r = check_gva_range(vcpu, mop->gaddr, mop->ar,
					    mop->size, GACC_FETCH);
			break;
		}
		r = read_guest(vcpu, mop->gaddr, mop->ar, tmpbuf, mop->size);
		if (r == 0) {
			if (copy_to_user(uaddr, tmpbuf, mop->size))
				r = -EFAULT;
		}
		break;
	case KVM_S390_MEMOP_LOGICAL_WRITE:
		if (mop->flags & KVM_S390_MEMOP_F_CHECK_ONLY) {
			r = check_gva_range(vcpu, mop->gaddr, mop->ar,
					    mop->size, GACC_STORE);
			break;
		}
		if (copy_from_user(tmpbuf, uaddr, mop->size)) {
			r = -EFAULT;
			break;
		}
		r = write_guest(vcpu, mop->gaddr, mop->ar, tmpbuf, mop->size);
		break;
	default:
		r = -EINVAL;
	}

	srcu_read_unlock(&vcpu->kvm->srcu, srcu_idx);

	if (r > 0 && (mop->flags & KVM_S390_MEMOP_F_INJECT_EXCEPTION) != 0)
		kvm_s390_inject_prog_irq(vcpu, &vcpu->arch.pgm);

	vfree(tmpbuf);
	return r;
}

long kvm_arch_vcpu_async_ioctl(struct file *filp,
			       unsigned int ioctl, unsigned long arg)
{
	struct kvm_vcpu *vcpu = filp->private_data;
	void __user *argp = (void __user *)arg;

	switch (ioctl) {
	case KVM_S390_IRQ: {
		struct kvm_s390_irq s390irq;

		if (copy_from_user(&s390irq, argp, sizeof(s390irq)))
			return -EFAULT;
		return kvm_s390_inject_vcpu(vcpu, &s390irq);
	}
	case KVM_S390_INTERRUPT: {
		struct kvm_s390_interrupt s390int;
		struct kvm_s390_irq s390irq;

		if (copy_from_user(&s390int, argp, sizeof(s390int)))
			return -EFAULT;
		if (s390int_to_s390irq(&s390int, &s390irq))
			return -EINVAL;
		return kvm_s390_inject_vcpu(vcpu, &s390irq);
	}
	}
	return -ENOIOCTLCMD;
}

long kvm_arch_vcpu_ioctl(struct file *filp,
			 unsigned int ioctl, unsigned long arg)
{
	struct kvm_vcpu *vcpu = filp->private_data;
	void __user *argp = (void __user *)arg;
	int idx;
	long r;

	vcpu_load(vcpu);

	switch (ioctl) {
	case KVM_S390_STORE_STATUS:
		idx = srcu_read_lock(&vcpu->kvm->srcu);
		r = kvm_s390_vcpu_store_status(vcpu, arg);
		srcu_read_unlock(&vcpu->kvm->srcu, idx);
		break;
	case KVM_S390_SET_INITIAL_PSW: {
		psw_t psw;

		r = -EFAULT;
		if (copy_from_user(&psw, argp, sizeof(psw)))
			break;
		r = kvm_arch_vcpu_ioctl_set_initial_psw(vcpu, psw);
		break;
	}
	case KVM_S390_INITIAL_RESET:
		r = kvm_arch_vcpu_ioctl_initial_reset(vcpu);
		break;
	case KVM_SET_ONE_REG:
	case KVM_GET_ONE_REG: {
		struct kvm_one_reg reg;
		r = -EFAULT;
		if (copy_from_user(&reg, argp, sizeof(reg)))
			break;
		if (ioctl == KVM_SET_ONE_REG)
			r = kvm_arch_vcpu_ioctl_set_one_reg(vcpu, &reg);
		else
			r = kvm_arch_vcpu_ioctl_get_one_reg(vcpu, &reg);
		break;
	}
#ifdef CONFIG_KVM_S390_UCONTROL
	case KVM_S390_UCAS_MAP: {
		struct kvm_s390_ucas_mapping ucasmap;

		if (copy_from_user(&ucasmap, argp, sizeof(ucasmap))) {
			r = -EFAULT;
			break;
		}

		if (!kvm_is_ucontrol(vcpu->kvm)) {
			r = -EINVAL;
			break;
		}

		r = gmap_map_segment(vcpu->arch.gmap, ucasmap.user_addr,
				     ucasmap.vcpu_addr, ucasmap.length);
		break;
	}
	case KVM_S390_UCAS_UNMAP: {
		struct kvm_s390_ucas_mapping ucasmap;

		if (copy_from_user(&ucasmap, argp, sizeof(ucasmap))) {
			r = -EFAULT;
			break;
		}

		if (!kvm_is_ucontrol(vcpu->kvm)) {
			r = -EINVAL;
			break;
		}

		r = gmap_unmap_segment(vcpu->arch.gmap, ucasmap.vcpu_addr,
			ucasmap.length);
		break;
	}
#endif
	case KVM_S390_VCPU_FAULT: {
		r = gmap_fault(vcpu->arch.gmap, arg, 0);
		break;
	}
	case KVM_ENABLE_CAP:
	{
		struct kvm_enable_cap cap;
		r = -EFAULT;
		if (copy_from_user(&cap, argp, sizeof(cap)))
			break;
		r = kvm_vcpu_ioctl_enable_cap(vcpu, &cap);
		break;
	}
	case KVM_S390_MEM_OP: {
		struct kvm_s390_mem_op mem_op;

		if (copy_from_user(&mem_op, argp, sizeof(mem_op)) == 0)
			r = kvm_s390_guest_mem_op(vcpu, &mem_op);
		else
			r = -EFAULT;
		break;
	}
	case KVM_S390_SET_IRQ_STATE: {
		struct kvm_s390_irq_state irq_state;

		r = -EFAULT;
		if (copy_from_user(&irq_state, argp, sizeof(irq_state)))
			break;
		if (irq_state.len > VCPU_IRQS_MAX_BUF ||
		    irq_state.len == 0 ||
		    irq_state.len % sizeof(struct kvm_s390_irq) > 0) {
			r = -EINVAL;
			break;
		}
		/* do not use irq_state.flags, it will break old QEMUs */
		r = kvm_s390_set_irq_state(vcpu,
					   (void __user *) irq_state.buf,
					   irq_state.len);
		break;
	}
	case KVM_S390_GET_IRQ_STATE: {
		struct kvm_s390_irq_state irq_state;

		r = -EFAULT;
		if (copy_from_user(&irq_state, argp, sizeof(irq_state)))
			break;
		if (irq_state.len == 0) {
			r = -EINVAL;
			break;
		}
		/* do not use irq_state.flags, it will break old QEMUs */
		r = kvm_s390_get_irq_state(vcpu,
					   (__u8 __user *)  irq_state.buf,
					   irq_state.len);
		break;
	}
	default:
		r = -ENOTTY;
	}

	vcpu_put(vcpu);
	return r;
}

vm_fault_t kvm_arch_vcpu_fault(struct kvm_vcpu *vcpu, struct vm_fault *vmf)
{
#ifdef CONFIG_KVM_S390_UCONTROL
	if ((vmf->pgoff == KVM_S390_SIE_PAGE_OFFSET)
		 && (kvm_is_ucontrol(vcpu->kvm))) {
		vmf->page = virt_to_page(vcpu->arch.sie_block);
		get_page(vmf->page);
		return 0;
	}
#endif
	return VM_FAULT_SIGBUS;
}

int kvm_arch_create_memslot(struct kvm *kvm, struct kvm_memory_slot *slot,
			    unsigned long npages)
{
	return 0;
}

/* Section: memory related */
int kvm_arch_prepare_memory_region(struct kvm *kvm,
				   struct kvm_memory_slot *memslot,
				   const struct kvm_userspace_memory_region *mem,
				   enum kvm_mr_change change)
{
	/* A few sanity checks. We can have memory slots which have to be
	   located/ended at a segment boundary (1MB). The memory in userland is
	   ok to be fragmented into various different vmas. It is okay to mmap()
	   and munmap() stuff in this slot after doing this call at any time */

	if (mem->userspace_addr & 0xffffful)
		return -EINVAL;

	if (mem->memory_size & 0xffffful)
		return -EINVAL;

	if (mem->guest_phys_addr + mem->memory_size > kvm->arch.mem_limit)
		return -EINVAL;

	return 0;
}

void kvm_arch_commit_memory_region(struct kvm *kvm,
				const struct kvm_userspace_memory_region *mem,
				const struct kvm_memory_slot *old,
				const struct kvm_memory_slot *new,
				enum kvm_mr_change change)
{
	int rc = 0;

	switch (change) {
	case KVM_MR_DELETE:
		rc = gmap_unmap_segment(kvm->arch.gmap, old->base_gfn * PAGE_SIZE,
					old->npages * PAGE_SIZE);
		break;
	case KVM_MR_MOVE:
		rc = gmap_unmap_segment(kvm->arch.gmap, old->base_gfn * PAGE_SIZE,
					old->npages * PAGE_SIZE);
		if (rc)
			break;
		/* FALLTHROUGH */
	case KVM_MR_CREATE:
		rc = gmap_map_segment(kvm->arch.gmap, mem->userspace_addr,
				      mem->guest_phys_addr, mem->memory_size);
		break;
	case KVM_MR_FLAGS_ONLY:
		break;
	default:
		WARN(1, "Unknown KVM MR CHANGE: %d\n", change);
	}
	if (rc)
		pr_warn("failed to commit memory region\n");
	return;
}

static inline unsigned long nonhyp_mask(int i)
{
	unsigned int nonhyp_fai = (sclp.hmfai << i * 2) >> 30;

	return 0x0000ffffffffffffUL >> (nonhyp_fai << 4);
}

void kvm_arch_vcpu_block_finish(struct kvm_vcpu *vcpu)
{
	vcpu->valid_wakeup = false;
}

static int __init kvm_s390_init(void)
{
	int i;

	if (!sclp.has_sief2) {
		pr_info("SIE is not available\n");
		return -ENODEV;
	}

	if (nested && hpage) {
		pr_info("A KVM host that supports nesting cannot back its KVM guests with huge pages\n");
		return -EINVAL;
	}

	for (i = 0; i < 16; i++)
		kvm_s390_fac_base[i] |=
			S390_lowcore.stfle_fac_list[i] & nonhyp_mask(i);

	return kvm_init(NULL, sizeof(struct kvm_vcpu), 0, THIS_MODULE);
}

static void __exit kvm_s390_exit(void)
{
	kvm_exit();
}

module_init(kvm_s390_init);
module_exit(kvm_s390_exit);

/*
 * Enable autoloading of the kvm module.
 * Note that we add the module alias here instead of virt/kvm/kvm_main.c
 * since x86 takes a different approach.
 */
#include <linux/miscdevice.h>
MODULE_ALIAS_MISCDEV(KVM_MINOR);
MODULE_ALIAS("devname:kvm");<|MERGE_RESOLUTION|>--- conflicted
+++ resolved
@@ -1361,8 +1361,6 @@
 	VM_EVENT(kvm, 3, "SET: guest KMA    subfunc 0x%16.16lx.%16.16lx",
 		 ((unsigned long *) &kvm->arch.model.subfuncs.kma)[0],
 		 ((unsigned long *) &kvm->arch.model.subfuncs.kma)[1]);
-<<<<<<< HEAD
-=======
 	VM_EVENT(kvm, 3, "SET: guest KDSA   subfunc 0x%16.16lx.%16.16lx",
 		 ((unsigned long *) &kvm->arch.model.subfuncs.kdsa)[0],
 		 ((unsigned long *) &kvm->arch.model.subfuncs.kdsa)[1]);
@@ -1376,7 +1374,6 @@
 		 ((unsigned long *) &kvm->arch.model.subfuncs.dfltcc)[1],
 		 ((unsigned long *) &kvm->arch.model.subfuncs.dfltcc)[2],
 		 ((unsigned long *) &kvm->arch.model.subfuncs.dfltcc)[3]);
->>>>>>> 0ecfebd2
 
 	return 0;
 }
@@ -1545,8 +1542,6 @@
 	VM_EVENT(kvm, 3, "GET: guest KMA    subfunc 0x%16.16lx.%16.16lx",
 		 ((unsigned long *) &kvm->arch.model.subfuncs.kma)[0],
 		 ((unsigned long *) &kvm->arch.model.subfuncs.kma)[1]);
-<<<<<<< HEAD
-=======
 	VM_EVENT(kvm, 3, "GET: guest KDSA   subfunc 0x%16.16lx.%16.16lx",
 		 ((unsigned long *) &kvm->arch.model.subfuncs.kdsa)[0],
 		 ((unsigned long *) &kvm->arch.model.subfuncs.kdsa)[1]);
@@ -1560,7 +1555,6 @@
 		 ((unsigned long *) &kvm->arch.model.subfuncs.dfltcc)[1],
 		 ((unsigned long *) &kvm->arch.model.subfuncs.dfltcc)[2],
 		 ((unsigned long *) &kvm->arch.model.subfuncs.dfltcc)[3]);
->>>>>>> 0ecfebd2
 
 	return 0;
 }
@@ -1616,8 +1610,6 @@
 	VM_EVENT(kvm, 3, "GET: host  KMA    subfunc 0x%16.16lx.%16.16lx",
 		 ((unsigned long *) &kvm_s390_available_subfunc.kma)[0],
 		 ((unsigned long *) &kvm_s390_available_subfunc.kma)[1]);
-<<<<<<< HEAD
-=======
 	VM_EVENT(kvm, 3, "GET: host  KDSA   subfunc 0x%16.16lx.%16.16lx",
 		 ((unsigned long *) &kvm_s390_available_subfunc.kdsa)[0],
 		 ((unsigned long *) &kvm_s390_available_subfunc.kdsa)[1]);
@@ -1631,7 +1623,6 @@
 		 ((unsigned long *) &kvm_s390_available_subfunc.dfltcc)[1],
 		 ((unsigned long *) &kvm_s390_available_subfunc.dfltcc)[2],
 		 ((unsigned long *) &kvm_s390_available_subfunc.dfltcc)[3]);
->>>>>>> 0ecfebd2
 
 	return 0;
 }
