/*
 * Copyright (C) 2012 ARM Ltd.
 *
 * This program is free software; you can redistribute it and/or modify
 * it under the terms of the GNU General Public License version 2 as
 * published by the Free Software Foundation.
 *
 * This program is distributed in the hope that it will be useful,
 * but WITHOUT ANY WARRANTY; without even the implied warranty of
 * MERCHANTABILITY or FITNESS FOR A PARTICULAR PURPOSE.  See the
 * GNU General Public License for more details.
 *
 * You should have received a copy of the GNU General Public License
 * along with this program.  If not, see <http://www.gnu.org/licenses/>.
 */
#ifndef __ASM_FUTEX_H
#define __ASM_FUTEX_H

#ifdef __KERNEL__

#include <linux/futex.h>
#include <linux/uaccess.h>

#include <asm/errno.h>

#define __futex_atomic_op(insn, ret, oldval, uaddr, tmp, oparg)		\
do {									\
	uaccess_enable();						\
	asm volatile(							\
"	prfm	pstl1strm, %2\n"					\
"1:	ldxr	%w1, %2\n"						\
	insn "\n"							\
"2:	stlxr	%w3, %w0, %2\n"						\
"	cbnz	%w3, 1b\n"						\
"	dmb	ish\n"							\
"3:\n"									\
"	.pushsection .fixup,\"ax\"\n"					\
"	.align	2\n"							\
"4:	mov	%w0, %w5\n"						\
"	b	3b\n"							\
"	.popsection\n"							\
	_ASM_EXTABLE(1b, 4b)						\
	_ASM_EXTABLE(2b, 4b)						\
	: "=&r" (ret), "=&r" (oldval), "+Q" (*uaddr), "=&r" (tmp)	\
	: "r" (oparg), "Ir" (-EFAULT)					\
	: "memory");							\
	uaccess_disable();						\
} while (0)

static inline int
<<<<<<< HEAD
futex_atomic_op_inuser(unsigned int encoded_op, u32 __user *uaddr)
{
	int op = (encoded_op >> 28) & 7;
	int cmp = (encoded_op >> 24) & 15;
	int oparg = (int)(encoded_op << 8) >> 20;
	int cmparg = (int)(encoded_op << 20) >> 20;
	int oldval = 0, ret, tmp;

	if (encoded_op & (FUTEX_OP_OPARG_SHIFT << 28))
		oparg = 1U << (oparg & 0x1f);

	if (!access_ok(VERIFY_WRITE, uaddr, sizeof(u32)))
		return -EFAULT;

=======
arch_futex_atomic_op_inuser(int op, int oparg, int *oval, u32 __user *uaddr)
{
	int oldval = 0, ret, tmp;

>>>>>>> bb176f67
	pagefault_disable();

	switch (op) {
	case FUTEX_OP_SET:
		__futex_atomic_op("mov	%w0, %w4",
				  ret, oldval, uaddr, tmp, oparg);
		break;
	case FUTEX_OP_ADD:
		__futex_atomic_op("add	%w0, %w1, %w4",
				  ret, oldval, uaddr, tmp, oparg);
		break;
	case FUTEX_OP_OR:
		__futex_atomic_op("orr	%w0, %w1, %w4",
				  ret, oldval, uaddr, tmp, oparg);
		break;
	case FUTEX_OP_ANDN:
		__futex_atomic_op("and	%w0, %w1, %w4",
				  ret, oldval, uaddr, tmp, ~oparg);
		break;
	case FUTEX_OP_XOR:
		__futex_atomic_op("eor	%w0, %w1, %w4",
				  ret, oldval, uaddr, tmp, oparg);
		break;
	default:
		ret = -ENOSYS;
	}

	pagefault_enable();

	if (!ret)
		*oval = oldval;

	return ret;
}

static inline int
futex_atomic_cmpxchg_inatomic(u32 *uval, u32 __user *uaddr,
			      u32 oldval, u32 newval)
{
	int ret = 0;
	u32 val, tmp;

	if (!access_ok(VERIFY_WRITE, uaddr, sizeof(u32)))
		return -EFAULT;

	uaccess_enable();
	asm volatile("// futex_atomic_cmpxchg_inatomic\n"
"	prfm	pstl1strm, %2\n"
"1:	ldxr	%w1, %2\n"
"	sub	%w3, %w1, %w4\n"
"	cbnz	%w3, 3f\n"
"2:	stlxr	%w3, %w5, %2\n"
"	cbnz	%w3, 1b\n"
"	dmb	ish\n"
"3:\n"
"	.pushsection .fixup,\"ax\"\n"
"4:	mov	%w0, %w6\n"
"	b	3b\n"
"	.popsection\n"
	_ASM_EXTABLE(1b, 4b)
	_ASM_EXTABLE(2b, 4b)
	: "+r" (ret), "=&r" (val), "+Q" (*uaddr), "=&r" (tmp)
	: "r" (oldval), "r" (newval), "Ir" (-EFAULT)
	: "memory");
	uaccess_disable();

	*uval = val;
	return ret;
}

#endif /* __KERNEL__ */
#endif /* __ASM_FUTEX_H */<|MERGE_RESOLUTION|>--- conflicted
+++ resolved
@@ -48,27 +48,10 @@
 } while (0)
 
 static inline int
-<<<<<<< HEAD
-futex_atomic_op_inuser(unsigned int encoded_op, u32 __user *uaddr)
-{
-	int op = (encoded_op >> 28) & 7;
-	int cmp = (encoded_op >> 24) & 15;
-	int oparg = (int)(encoded_op << 8) >> 20;
-	int cmparg = (int)(encoded_op << 20) >> 20;
-	int oldval = 0, ret, tmp;
-
-	if (encoded_op & (FUTEX_OP_OPARG_SHIFT << 28))
-		oparg = 1U << (oparg & 0x1f);
-
-	if (!access_ok(VERIFY_WRITE, uaddr, sizeof(u32)))
-		return -EFAULT;
-
-=======
 arch_futex_atomic_op_inuser(int op, int oparg, int *oval, u32 __user *uaddr)
 {
 	int oldval = 0, ret, tmp;
 
->>>>>>> bb176f67
 	pagefault_disable();
 
 	switch (op) {
