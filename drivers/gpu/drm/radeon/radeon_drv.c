--- conflicted
+++ resolved
@@ -71,18 +71,12 @@
  *   2.28.0 - r600-eg: Add MEM_WRITE packet support
  *   2.29.0 - R500 FP16 color clear registers
  *   2.30.0 - fix for FMASK texturing
-<<<<<<< HEAD
- */
-#define KMS_DRIVER_MAJOR	2
-#define KMS_DRIVER_MINOR	30
-=======
  *   2.31.0 - Add fastfb support for rs690
  *   2.32.0 - new info request for rings working
  *   2.33.0 - Add SI tiling mode array query
  */
 #define KMS_DRIVER_MAJOR	2
 #define KMS_DRIVER_MINOR	33
->>>>>>> e4aa937e
 #define KMS_DRIVER_PATCHLEVEL	0
 int radeon_driver_load_kms(struct drm_device *dev, unsigned long flags);
 int radeon_driver_unload_kms(struct drm_device *dev);
