# SPDX-License-Identifier: GPL-2.0-only
################################################################################
#
# aQuantia Ethernet Controller AQtion Linux Driver
# Copyright(c) 2014-2017 aQuantia Corporation.
#
# Contact Information: <rdc-drv@aquantia.com>
# aQuantia Corporation, 105 E. Tasman Dr. San Jose, CA 95134, USA
#
################################################################################

#
# Makefile for the AQtion(tm) Ethernet driver
#

obj-$(CONFIG_AQTION) += atlantic.o

atlantic-objs := aq_main.o \
	aq_nic.o \
	aq_pci_func.o \
	aq_vec.o \
	aq_ring.o \
	aq_hw_utils.o \
	aq_ethtool.o \
<<<<<<< HEAD
=======
	aq_drvinfo.o \
>>>>>>> 0ecfebd2
	aq_filters.o \
	hw_atl/hw_atl_a0.o \
	hw_atl/hw_atl_b0.o \
	hw_atl/hw_atl_utils.o \
	hw_atl/hw_atl_utils_fw2x.o \
	hw_atl/hw_atl_llh.o<|MERGE_RESOLUTION|>--- conflicted
+++ resolved
@@ -22,10 +22,7 @@
 	aq_ring.o \
 	aq_hw_utils.o \
 	aq_ethtool.o \
-<<<<<<< HEAD
-=======
 	aq_drvinfo.o \
->>>>>>> 0ecfebd2
 	aq_filters.o \
 	hw_atl/hw_atl_a0.o \
 	hw_atl/hw_atl_b0.o \
