--- conflicted
+++ resolved
@@ -29,71 +29,7 @@
  */
 static void ar9003_hw_init_mode_regs(struct ath_hw *ah)
 {
-<<<<<<< HEAD
-	if (AR_SREV_9485_11(ah)) {
-		/* mac */
-		INIT_INI_ARRAY(&ah->iniMac[ATH_INI_PRE], NULL, 0, 0);
-		INIT_INI_ARRAY(&ah->iniMac[ATH_INI_CORE],
-				ar9485_1_1_mac_core,
-				ARRAY_SIZE(ar9485_1_1_mac_core), 2);
-		INIT_INI_ARRAY(&ah->iniMac[ATH_INI_POST],
-				ar9485_1_1_mac_postamble,
-				ARRAY_SIZE(ar9485_1_1_mac_postamble), 5);
-
-		/* bb */
-		INIT_INI_ARRAY(&ah->iniBB[ATH_INI_PRE], ar9485_1_1,
-				ARRAY_SIZE(ar9485_1_1), 2);
-		INIT_INI_ARRAY(&ah->iniBB[ATH_INI_CORE],
-				ar9485_1_1_baseband_core,
-				ARRAY_SIZE(ar9485_1_1_baseband_core), 2);
-		INIT_INI_ARRAY(&ah->iniBB[ATH_INI_POST],
-				ar9485_1_1_baseband_postamble,
-				ARRAY_SIZE(ar9485_1_1_baseband_postamble), 5);
-
-		/* radio */
-		INIT_INI_ARRAY(&ah->iniRadio[ATH_INI_PRE], NULL, 0, 0);
-		INIT_INI_ARRAY(&ah->iniRadio[ATH_INI_CORE],
-				ar9485_1_1_radio_core,
-				ARRAY_SIZE(ar9485_1_1_radio_core), 2);
-		INIT_INI_ARRAY(&ah->iniRadio[ATH_INI_POST],
-				ar9485_1_1_radio_postamble,
-				ARRAY_SIZE(ar9485_1_1_radio_postamble), 2);
-
-		/* soc */
-		INIT_INI_ARRAY(&ah->iniSOC[ATH_INI_PRE],
-				ar9485_1_1_soc_preamble,
-				ARRAY_SIZE(ar9485_1_1_soc_preamble), 2);
-		INIT_INI_ARRAY(&ah->iniSOC[ATH_INI_CORE], NULL, 0, 0);
-		INIT_INI_ARRAY(&ah->iniSOC[ATH_INI_POST], NULL, 0, 0);
-
-		/* rx/tx gain */
-		INIT_INI_ARRAY(&ah->iniModesRxGain,
-				ar9485_common_rx_gain_1_1,
-				ARRAY_SIZE(ar9485_common_rx_gain_1_1), 2);
-		INIT_INI_ARRAY(&ah->iniModesTxGain,
-				ar9485_modes_lowest_ob_db_tx_gain_1_1,
-				ARRAY_SIZE(ar9485_modes_lowest_ob_db_tx_gain_1_1),
-				5);
-
-		/* Load PCIE SERDES settings from INI */
-
-		/* Awake Setting */
-
-		INIT_INI_ARRAY(&ah->iniPcieSerdes,
-				ar9485_1_1_pcie_phy_clkreq_disable_L1,
-				ARRAY_SIZE(ar9485_1_1_pcie_phy_clkreq_disable_L1),
-				2);
-
-		/* Sleep Setting */
-
-		INIT_INI_ARRAY(&ah->iniPcieSerdesLowPower,
-				ar9485_1_1_pcie_phy_clkreq_disable_L1,
-				ARRAY_SIZE(ar9485_1_1_pcie_phy_clkreq_disable_L1),
-				2);
-	} else if (AR_SREV_9485(ah)) {
-=======
 	if (AR_SREV_9340(ah)) {
->>>>>>> d762f438
 		/* mac */
 		INIT_INI_ARRAY(&ah->iniMac[ATH_INI_PRE], NULL, 0, 0);
 		INIT_INI_ARRAY(&ah->iniMac[ATH_INI_CORE],
@@ -206,13 +142,8 @@
 		/* Sleep Setting */
 
 		INIT_INI_ARRAY(&ah->iniPcieSerdesLowPower,
-<<<<<<< HEAD
-				ar9485_1_0_pcie_phy_pll_on_clkreq_disable_L1,
-				ARRAY_SIZE(ar9485_1_0_pcie_phy_pll_on_clkreq_disable_L1),
-=======
 				ar9485_1_1_pcie_phy_clkreq_disable_L1,
 				ARRAY_SIZE(ar9485_1_1_pcie_phy_clkreq_disable_L1),
->>>>>>> d762f438
 				2);
 	} else {
 		/* mac */
@@ -289,43 +220,40 @@
 	switch (ar9003_hw_get_tx_gain_idx(ah)) {
 	case 0:
 	default:
-<<<<<<< HEAD
-		if (AR_SREV_9485_11(ah))
+		if (AR_SREV_9340(ah))
+			INIT_INI_ARRAY(&ah->iniModesTxGain,
+					ar9340Modes_lowest_ob_db_tx_gain_table_1p0,
+				       ARRAY_SIZE(ar9340Modes_lowest_ob_db_tx_gain_table_1p0),
+				       5);
+		else if (AR_SREV_9485_11(ah))
 			INIT_INI_ARRAY(&ah->iniModesTxGain,
 				       ar9485_modes_lowest_ob_db_tx_gain_1_1,
 				       ARRAY_SIZE(ar9485_modes_lowest_ob_db_tx_gain_1_1),
 				       5);
-		else if (AR_SREV_9485(ah))
-=======
+		else
+			INIT_INI_ARRAY(&ah->iniModesTxGain,
+				       ar9300Modes_lowest_ob_db_tx_gain_table_2p2,
+				       ARRAY_SIZE(ar9300Modes_lowest_ob_db_tx_gain_table_2p2),
+				       5);
+		break;
+	case 1:
 		if (AR_SREV_9340(ah))
 			INIT_INI_ARRAY(&ah->iniModesTxGain,
 					ar9340Modes_lowest_ob_db_tx_gain_table_1p0,
 				       ARRAY_SIZE(ar9340Modes_lowest_ob_db_tx_gain_table_1p0),
 				       5);
 		else if (AR_SREV_9485_11(ah))
->>>>>>> d762f438
-			INIT_INI_ARRAY(&ah->iniModesTxGain,
-				       ar9485_modes_lowest_ob_db_tx_gain_1_1,
-				       ARRAY_SIZE(ar9485_modes_lowest_ob_db_tx_gain_1_1),
-				       5);
-		else
-			INIT_INI_ARRAY(&ah->iniModesTxGain,
-				       ar9300Modes_lowest_ob_db_tx_gain_table_2p2,
-				       ARRAY_SIZE(ar9300Modes_lowest_ob_db_tx_gain_table_2p2),
-				       5);
-		break;
-	case 1:
-<<<<<<< HEAD
-		if (AR_SREV_9485_11(ah))
 			INIT_INI_ARRAY(&ah->iniModesTxGain,
 				       ar9485Modes_high_ob_db_tx_gain_1_1,
 				       ARRAY_SIZE(ar9485Modes_high_ob_db_tx_gain_1_1),
 				       5);
-		else if (AR_SREV_9485(ah))
-			INIT_INI_ARRAY(&ah->iniModesTxGain,
-				       ar9485Modes_high_ob_db_tx_gain_1_0,
-				       ARRAY_SIZE(ar9485Modes_high_ob_db_tx_gain_1_0),
-=======
+		else
+			INIT_INI_ARRAY(&ah->iniModesTxGain,
+				       ar9300Modes_high_ob_db_tx_gain_table_2p2,
+				       ARRAY_SIZE(ar9300Modes_high_ob_db_tx_gain_table_2p2),
+				       5);
+		break;
+	case 2:
 		if (AR_SREV_9340(ah))
 			INIT_INI_ARRAY(&ah->iniModesTxGain,
 					ar9340Modes_lowest_ob_db_tx_gain_table_1p0,
@@ -333,61 +261,22 @@
 				       5);
 		else if (AR_SREV_9485_11(ah))
 			INIT_INI_ARRAY(&ah->iniModesTxGain,
-				       ar9485Modes_high_ob_db_tx_gain_1_1,
-				       ARRAY_SIZE(ar9485Modes_high_ob_db_tx_gain_1_1),
->>>>>>> d762f438
-				       5);
-		else
-			INIT_INI_ARRAY(&ah->iniModesTxGain,
-				       ar9300Modes_high_ob_db_tx_gain_table_2p2,
-				       ARRAY_SIZE(ar9300Modes_high_ob_db_tx_gain_table_2p2),
-				       5);
-		break;
-	case 2:
-<<<<<<< HEAD
-		if (AR_SREV_9485_11(ah))
-			INIT_INI_ARRAY(&ah->iniModesTxGain,
 				       ar9485Modes_low_ob_db_tx_gain_1_1,
 				       ARRAY_SIZE(ar9485Modes_low_ob_db_tx_gain_1_1),
 				       5);
-		else if (AR_SREV_9485(ah))
-			INIT_INI_ARRAY(&ah->iniModesTxGain,
-				       ar9485Modes_low_ob_db_tx_gain_1_0,
-				       ARRAY_SIZE(ar9485Modes_low_ob_db_tx_gain_1_0),
-=======
+		else
+			INIT_INI_ARRAY(&ah->iniModesTxGain,
+				       ar9300Modes_low_ob_db_tx_gain_table_2p2,
+				       ARRAY_SIZE(ar9300Modes_low_ob_db_tx_gain_table_2p2),
+				       5);
+		break;
+	case 3:
 		if (AR_SREV_9340(ah))
 			INIT_INI_ARRAY(&ah->iniModesTxGain,
 					ar9340Modes_lowest_ob_db_tx_gain_table_1p0,
 				       ARRAY_SIZE(ar9340Modes_lowest_ob_db_tx_gain_table_1p0),
 				       5);
 		else if (AR_SREV_9485_11(ah))
-			INIT_INI_ARRAY(&ah->iniModesTxGain,
-				       ar9485Modes_low_ob_db_tx_gain_1_1,
-				       ARRAY_SIZE(ar9485Modes_low_ob_db_tx_gain_1_1),
->>>>>>> d762f438
-				       5);
-		else
-			INIT_INI_ARRAY(&ah->iniModesTxGain,
-				       ar9300Modes_low_ob_db_tx_gain_table_2p2,
-				       ARRAY_SIZE(ar9300Modes_low_ob_db_tx_gain_table_2p2),
-				       5);
-		break;
-	case 3:
-<<<<<<< HEAD
-		if (AR_SREV_9485_11(ah))
-			INIT_INI_ARRAY(&ah->iniModesTxGain,
-				       ar9485Modes_high_power_tx_gain_1_1,
-				       ARRAY_SIZE(ar9485Modes_high_power_tx_gain_1_1),
-				       5);
-		else if (AR_SREV_9485(ah))
-=======
-		if (AR_SREV_9340(ah))
-			INIT_INI_ARRAY(&ah->iniModesTxGain,
-					ar9340Modes_lowest_ob_db_tx_gain_table_1p0,
-				       ARRAY_SIZE(ar9340Modes_lowest_ob_db_tx_gain_table_1p0),
-				       5);
-		else if (AR_SREV_9485_11(ah))
->>>>>>> d762f438
 			INIT_INI_ARRAY(&ah->iniModesTxGain,
 				       ar9485Modes_high_power_tx_gain_1_1,
 				       ARRAY_SIZE(ar9485Modes_high_power_tx_gain_1_1),
@@ -406,21 +295,12 @@
 	switch (ar9003_hw_get_rx_gain_idx(ah)) {
 	case 0:
 	default:
-<<<<<<< HEAD
-		if (AR_SREV_9485_11(ah))
-			INIT_INI_ARRAY(&ah->iniModesRxGain,
-				       ar9485_common_rx_gain_1_1,
-				       ARRAY_SIZE(ar9485_common_rx_gain_1_1),
-				       2);
-		else if (AR_SREV_9485(ah))
-=======
 		if (AR_SREV_9340(ah))
 			INIT_INI_ARRAY(&ah->iniModesRxGain,
 				       ar9340Common_rx_gain_table_1p0,
 				       ARRAY_SIZE(ar9340Common_rx_gain_table_1p0),
 				       2);
 		else if (AR_SREV_9485_11(ah))
->>>>>>> d762f438
 			INIT_INI_ARRAY(&ah->iniModesRxGain,
 				       ar9485Common_wo_xlna_rx_gain_1_1,
 				       ARRAY_SIZE(ar9485Common_wo_xlna_rx_gain_1_1),
@@ -432,21 +312,12 @@
 				       2);
 		break;
 	case 1:
-<<<<<<< HEAD
-		if (AR_SREV_9485_11(ah))
-			INIT_INI_ARRAY(&ah->iniModesRxGain,
-				       ar9485Common_wo_xlna_rx_gain_1_1,
-				       ARRAY_SIZE(ar9485Common_wo_xlna_rx_gain_1_1),
-				       2);
-		else if (AR_SREV_9485(ah))
-=======
 		if (AR_SREV_9340(ah))
 			INIT_INI_ARRAY(&ah->iniModesRxGain,
 				       ar9340Common_wo_xlna_rx_gain_table_1p0,
 				       ARRAY_SIZE(ar9340Common_wo_xlna_rx_gain_table_1p0),
 				       2);
 		else if (AR_SREV_9485_11(ah))
->>>>>>> d762f438
 			INIT_INI_ARRAY(&ah->iniModesRxGain,
 				       ar9485Common_wo_xlna_rx_gain_1_1,
 				       ARRAY_SIZE(ar9485Common_wo_xlna_rx_gain_1_1),
