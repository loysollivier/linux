/*
 *
 *  Generic Bluetooth USB driver
 *
 *  Copyright (C) 2005-2008  Marcel Holtmann <marcel@holtmann.org>
 *
 *
 *  This program is free software; you can redistribute it and/or modify
 *  it under the terms of the GNU General Public License as published by
 *  the Free Software Foundation; either version 2 of the License, or
 *  (at your option) any later version.
 *
 *  This program is distributed in the hope that it will be useful,
 *  but WITHOUT ANY WARRANTY; without even the implied warranty of
 *  MERCHANTABILITY or FITNESS FOR A PARTICULAR PURPOSE.  See the
 *  GNU General Public License for more details.
 *
 *  You should have received a copy of the GNU General Public License
 *  along with this program; if not, write to the Free Software
 *  Foundation, Inc., 59 Temple Place, Suite 330, Boston, MA  02111-1307  USA
 *
 */

#include <linux/dmi.h>
#include <linux/module.h>
#include <linux/usb.h>
#include <linux/usb/quirks.h>
#include <linux/firmware.h>
#include <linux/of_device.h>
#include <linux/of_irq.h>
#include <linux/suspend.h>
#include <asm/unaligned.h>

#include <net/bluetooth/bluetooth.h>
#include <net/bluetooth/hci_core.h>

#include "btintel.h"
#include "btbcm.h"
#include "btrtl.h"

#define VERSION "0.8"

static bool disable_scofix;
static bool force_scofix;
static bool enable_autosuspend = IS_ENABLED(CONFIG_BT_HCIBTUSB_AUTOSUSPEND);

static bool reset = true;

static struct usb_driver btusb_driver;

#define BTUSB_IGNORE		0x01
#define BTUSB_DIGIANSWER	0x02
#define BTUSB_CSR		0x04
#define BTUSB_SNIFFER		0x08
#define BTUSB_BCM92035		0x10
#define BTUSB_BROKEN_ISOC	0x20
#define BTUSB_WRONG_SCO_MTU	0x40
#define BTUSB_ATH3012		0x80
#define BTUSB_INTEL		0x100
#define BTUSB_INTEL_BOOT	0x200
#define BTUSB_BCM_PATCHRAM	0x400
#define BTUSB_MARVELL		0x800
#define BTUSB_SWAVE		0x1000
#define BTUSB_INTEL_NEW		0x2000
#define BTUSB_AMP		0x4000
#define BTUSB_QCA_ROME		0x8000
#define BTUSB_BCM_APPLE		0x10000
#define BTUSB_REALTEK		0x20000
#define BTUSB_BCM2045		0x40000
#define BTUSB_IFNUM_2		0x80000
#define BTUSB_CW6622		0x100000

static const struct usb_device_id btusb_table[] = {
	/* Generic Bluetooth USB device */
	{ USB_DEVICE_INFO(0xe0, 0x01, 0x01) },

	/* Generic Bluetooth AMP device */
	{ USB_DEVICE_INFO(0xe0, 0x01, 0x04), .driver_info = BTUSB_AMP },

	/* Generic Bluetooth USB interface */
	{ USB_INTERFACE_INFO(0xe0, 0x01, 0x01) },

	/* Apple-specific (Broadcom) devices */
	{ USB_VENDOR_AND_INTERFACE_INFO(0x05ac, 0xff, 0x01, 0x01),
	  .driver_info = BTUSB_BCM_APPLE | BTUSB_IFNUM_2 },

	/* MediaTek MT76x0E */
	{ USB_DEVICE(0x0e8d, 0x763f) },

	/* Broadcom SoftSailing reporting vendor specific */
	{ USB_DEVICE(0x0a5c, 0x21e1) },

	/* Apple MacBookPro 7,1 */
	{ USB_DEVICE(0x05ac, 0x8213) },

	/* Apple iMac11,1 */
	{ USB_DEVICE(0x05ac, 0x8215) },

	/* Apple MacBookPro6,2 */
	{ USB_DEVICE(0x05ac, 0x8218) },

	/* Apple MacBookAir3,1, MacBookAir3,2 */
	{ USB_DEVICE(0x05ac, 0x821b) },

	/* Apple MacBookAir4,1 */
	{ USB_DEVICE(0x05ac, 0x821f) },

	/* Apple MacBookPro8,2 */
	{ USB_DEVICE(0x05ac, 0x821a) },

	/* Apple MacMini5,1 */
	{ USB_DEVICE(0x05ac, 0x8281) },

	/* AVM BlueFRITZ! USB v2.0 */
	{ USB_DEVICE(0x057c, 0x3800), .driver_info = BTUSB_SWAVE },

	/* Bluetooth Ultraport Module from IBM */
	{ USB_DEVICE(0x04bf, 0x030a) },

	/* ALPS Modules with non-standard id */
	{ USB_DEVICE(0x044e, 0x3001) },
	{ USB_DEVICE(0x044e, 0x3002) },

	/* Ericsson with non-standard id */
	{ USB_DEVICE(0x0bdb, 0x1002) },

	/* Canyon CN-BTU1 with HID interfaces */
	{ USB_DEVICE(0x0c10, 0x0000) },

	/* Broadcom BCM20702A0 */
	{ USB_DEVICE(0x413c, 0x8197) },

	/* Broadcom BCM20702B0 (Dynex/Insignia) */
	{ USB_DEVICE(0x19ff, 0x0239), .driver_info = BTUSB_BCM_PATCHRAM },

	/* Broadcom BCM43142A0 (Foxconn/Lenovo) */
	{ USB_VENDOR_AND_INTERFACE_INFO(0x105b, 0xff, 0x01, 0x01),
	  .driver_info = BTUSB_BCM_PATCHRAM },

	/* Broadcom BCM920703 (HTC Vive) */
	{ USB_VENDOR_AND_INTERFACE_INFO(0x0bb4, 0xff, 0x01, 0x01),
	  .driver_info = BTUSB_BCM_PATCHRAM },

	/* Foxconn - Hon Hai */
	{ USB_VENDOR_AND_INTERFACE_INFO(0x0489, 0xff, 0x01, 0x01),
	  .driver_info = BTUSB_BCM_PATCHRAM },

	/* Lite-On Technology - Broadcom based */
	{ USB_VENDOR_AND_INTERFACE_INFO(0x04ca, 0xff, 0x01, 0x01),
	  .driver_info = BTUSB_BCM_PATCHRAM },

	/* Broadcom devices with vendor specific id */
	{ USB_VENDOR_AND_INTERFACE_INFO(0x0a5c, 0xff, 0x01, 0x01),
	  .driver_info = BTUSB_BCM_PATCHRAM },

	/* ASUSTek Computer - Broadcom based */
	{ USB_VENDOR_AND_INTERFACE_INFO(0x0b05, 0xff, 0x01, 0x01),
	  .driver_info = BTUSB_BCM_PATCHRAM },

	/* Belkin F8065bf - Broadcom based */
	{ USB_VENDOR_AND_INTERFACE_INFO(0x050d, 0xff, 0x01, 0x01),
	  .driver_info = BTUSB_BCM_PATCHRAM },

	/* IMC Networks - Broadcom based */
	{ USB_VENDOR_AND_INTERFACE_INFO(0x13d3, 0xff, 0x01, 0x01),
	  .driver_info = BTUSB_BCM_PATCHRAM },

	/* Dell Computer - Broadcom based  */
	{ USB_VENDOR_AND_INTERFACE_INFO(0x413c, 0xff, 0x01, 0x01),
	  .driver_info = BTUSB_BCM_PATCHRAM },

	/* Toshiba Corp - Broadcom based */
	{ USB_VENDOR_AND_INTERFACE_INFO(0x0930, 0xff, 0x01, 0x01),
	  .driver_info = BTUSB_BCM_PATCHRAM },

	/* Intel Bluetooth USB Bootloader (RAM module) */
	{ USB_DEVICE(0x8087, 0x0a5a),
	  .driver_info = BTUSB_INTEL_BOOT | BTUSB_BROKEN_ISOC },

	{ }	/* Terminating entry */
};

MODULE_DEVICE_TABLE(usb, btusb_table);

static const struct usb_device_id blacklist_table[] = {
	/* CSR BlueCore devices */
	{ USB_DEVICE(0x0a12, 0x0001), .driver_info = BTUSB_CSR },

	/* Broadcom BCM2033 without firmware */
	{ USB_DEVICE(0x0a5c, 0x2033), .driver_info = BTUSB_IGNORE },

	/* Broadcom BCM2045 devices */
	{ USB_DEVICE(0x0a5c, 0x2045), .driver_info = BTUSB_BCM2045 },

	/* Atheros 3011 with sflash firmware */
	{ USB_DEVICE(0x0489, 0xe027), .driver_info = BTUSB_IGNORE },
	{ USB_DEVICE(0x0489, 0xe03d), .driver_info = BTUSB_IGNORE },
	{ USB_DEVICE(0x04f2, 0xaff1), .driver_info = BTUSB_IGNORE },
	{ USB_DEVICE(0x0930, 0x0215), .driver_info = BTUSB_IGNORE },
	{ USB_DEVICE(0x0cf3, 0x3002), .driver_info = BTUSB_IGNORE },
	{ USB_DEVICE(0x0cf3, 0xe019), .driver_info = BTUSB_IGNORE },
	{ USB_DEVICE(0x13d3, 0x3304), .driver_info = BTUSB_IGNORE },

	/* Atheros AR9285 Malbec with sflash firmware */
	{ USB_DEVICE(0x03f0, 0x311d), .driver_info = BTUSB_IGNORE },

	/* Atheros 3012 with sflash firmware */
	{ USB_DEVICE(0x0489, 0xe04d), .driver_info = BTUSB_ATH3012 },
	{ USB_DEVICE(0x0489, 0xe04e), .driver_info = BTUSB_ATH3012 },
	{ USB_DEVICE(0x0489, 0xe056), .driver_info = BTUSB_ATH3012 },
	{ USB_DEVICE(0x0489, 0xe057), .driver_info = BTUSB_ATH3012 },
	{ USB_DEVICE(0x0489, 0xe05f), .driver_info = BTUSB_ATH3012 },
	{ USB_DEVICE(0x0489, 0xe076), .driver_info = BTUSB_ATH3012 },
	{ USB_DEVICE(0x0489, 0xe078), .driver_info = BTUSB_ATH3012 },
	{ USB_DEVICE(0x0489, 0xe095), .driver_info = BTUSB_ATH3012 },
	{ USB_DEVICE(0x04c5, 0x1330), .driver_info = BTUSB_ATH3012 },
	{ USB_DEVICE(0x04ca, 0x3004), .driver_info = BTUSB_ATH3012 },
	{ USB_DEVICE(0x04ca, 0x3005), .driver_info = BTUSB_ATH3012 },
	{ USB_DEVICE(0x04ca, 0x3006), .driver_info = BTUSB_ATH3012 },
	{ USB_DEVICE(0x04ca, 0x3007), .driver_info = BTUSB_ATH3012 },
	{ USB_DEVICE(0x04ca, 0x3008), .driver_info = BTUSB_ATH3012 },
	{ USB_DEVICE(0x04ca, 0x300b), .driver_info = BTUSB_ATH3012 },
	{ USB_DEVICE(0x04ca, 0x300d), .driver_info = BTUSB_ATH3012 },
	{ USB_DEVICE(0x04ca, 0x300f), .driver_info = BTUSB_ATH3012 },
	{ USB_DEVICE(0x04ca, 0x3010), .driver_info = BTUSB_ATH3012 },
	{ USB_DEVICE(0x04ca, 0x3014), .driver_info = BTUSB_ATH3012 },
	{ USB_DEVICE(0x04ca, 0x3018), .driver_info = BTUSB_ATH3012 },
	{ USB_DEVICE(0x0930, 0x0219), .driver_info = BTUSB_ATH3012 },
	{ USB_DEVICE(0x0930, 0x021c), .driver_info = BTUSB_ATH3012 },
	{ USB_DEVICE(0x0930, 0x0220), .driver_info = BTUSB_ATH3012 },
	{ USB_DEVICE(0x0930, 0x0227), .driver_info = BTUSB_ATH3012 },
	{ USB_DEVICE(0x0b05, 0x17d0), .driver_info = BTUSB_ATH3012 },
	{ USB_DEVICE(0x0cf3, 0x0036), .driver_info = BTUSB_ATH3012 },
	{ USB_DEVICE(0x0cf3, 0x3008), .driver_info = BTUSB_ATH3012 },
	{ USB_DEVICE(0x0cf3, 0x311d), .driver_info = BTUSB_ATH3012 },
	{ USB_DEVICE(0x0cf3, 0x311e), .driver_info = BTUSB_ATH3012 },
	{ USB_DEVICE(0x0cf3, 0x311f), .driver_info = BTUSB_ATH3012 },
	{ USB_DEVICE(0x0cf3, 0x3121), .driver_info = BTUSB_ATH3012 },
	{ USB_DEVICE(0x0cf3, 0x817a), .driver_info = BTUSB_ATH3012 },
	{ USB_DEVICE(0x0cf3, 0x817b), .driver_info = BTUSB_ATH3012 },
	{ USB_DEVICE(0x0cf3, 0xe003), .driver_info = BTUSB_ATH3012 },
	{ USB_DEVICE(0x0cf3, 0xe004), .driver_info = BTUSB_ATH3012 },
	{ USB_DEVICE(0x0cf3, 0xe005), .driver_info = BTUSB_ATH3012 },
	{ USB_DEVICE(0x0cf3, 0xe006), .driver_info = BTUSB_ATH3012 },
	{ USB_DEVICE(0x13d3, 0x3362), .driver_info = BTUSB_ATH3012 },
	{ USB_DEVICE(0x13d3, 0x3375), .driver_info = BTUSB_ATH3012 },
	{ USB_DEVICE(0x13d3, 0x3393), .driver_info = BTUSB_ATH3012 },
	{ USB_DEVICE(0x13d3, 0x3395), .driver_info = BTUSB_ATH3012 },
	{ USB_DEVICE(0x13d3, 0x3402), .driver_info = BTUSB_ATH3012 },
	{ USB_DEVICE(0x13d3, 0x3408), .driver_info = BTUSB_ATH3012 },
	{ USB_DEVICE(0x13d3, 0x3423), .driver_info = BTUSB_ATH3012 },
	{ USB_DEVICE(0x13d3, 0x3432), .driver_info = BTUSB_ATH3012 },
	{ USB_DEVICE(0x13d3, 0x3472), .driver_info = BTUSB_ATH3012 },
	{ USB_DEVICE(0x13d3, 0x3474), .driver_info = BTUSB_ATH3012 },
	{ USB_DEVICE(0x13d3, 0x3487), .driver_info = BTUSB_ATH3012 },
	{ USB_DEVICE(0x13d3, 0x3490), .driver_info = BTUSB_ATH3012 },

	/* Atheros AR5BBU12 with sflash firmware */
	{ USB_DEVICE(0x0489, 0xe02c), .driver_info = BTUSB_IGNORE },

	/* Atheros AR5BBU12 with sflash firmware */
	{ USB_DEVICE(0x0489, 0xe036), .driver_info = BTUSB_ATH3012 },
	{ USB_DEVICE(0x0489, 0xe03c), .driver_info = BTUSB_ATH3012 },

	/* QCA ROME chipset */
	{ USB_DEVICE(0x0cf3, 0x3004), .driver_info = BTUSB_QCA_ROME },
	{ USB_DEVICE(0x0cf3, 0xe007), .driver_info = BTUSB_QCA_ROME },
	{ USB_DEVICE(0x0cf3, 0xe009), .driver_info = BTUSB_QCA_ROME },
	{ USB_DEVICE(0x0cf3, 0xe010), .driver_info = BTUSB_QCA_ROME },
	{ USB_DEVICE(0x0cf3, 0xe300), .driver_info = BTUSB_QCA_ROME },
	{ USB_DEVICE(0x0cf3, 0xe301), .driver_info = BTUSB_QCA_ROME },
	{ USB_DEVICE(0x0cf3, 0xe360), .driver_info = BTUSB_QCA_ROME },
	{ USB_DEVICE(0x0489, 0xe092), .driver_info = BTUSB_QCA_ROME },
	{ USB_DEVICE(0x0489, 0xe09f), .driver_info = BTUSB_QCA_ROME },
	{ USB_DEVICE(0x0489, 0xe0a2), .driver_info = BTUSB_QCA_ROME },
	{ USB_DEVICE(0x04ca, 0x3011), .driver_info = BTUSB_QCA_ROME },
	{ USB_DEVICE(0x04ca, 0x3015), .driver_info = BTUSB_QCA_ROME },
	{ USB_DEVICE(0x04ca, 0x3016), .driver_info = BTUSB_QCA_ROME },

	/* Broadcom BCM2035 */
	{ USB_DEVICE(0x0a5c, 0x2009), .driver_info = BTUSB_BCM92035 },
	{ USB_DEVICE(0x0a5c, 0x200a), .driver_info = BTUSB_WRONG_SCO_MTU },
	{ USB_DEVICE(0x0a5c, 0x2035), .driver_info = BTUSB_WRONG_SCO_MTU },

	/* Broadcom BCM2045 */
	{ USB_DEVICE(0x0a5c, 0x2039), .driver_info = BTUSB_WRONG_SCO_MTU },
	{ USB_DEVICE(0x0a5c, 0x2101), .driver_info = BTUSB_WRONG_SCO_MTU },

	/* IBM/Lenovo ThinkPad with Broadcom chip */
	{ USB_DEVICE(0x0a5c, 0x201e), .driver_info = BTUSB_WRONG_SCO_MTU },
	{ USB_DEVICE(0x0a5c, 0x2110), .driver_info = BTUSB_WRONG_SCO_MTU },

	/* HP laptop with Broadcom chip */
	{ USB_DEVICE(0x03f0, 0x171d), .driver_info = BTUSB_WRONG_SCO_MTU },

	/* Dell laptop with Broadcom chip */
	{ USB_DEVICE(0x413c, 0x8126), .driver_info = BTUSB_WRONG_SCO_MTU },

	/* Dell Wireless 370 and 410 devices */
	{ USB_DEVICE(0x413c, 0x8152), .driver_info = BTUSB_WRONG_SCO_MTU },
	{ USB_DEVICE(0x413c, 0x8156), .driver_info = BTUSB_WRONG_SCO_MTU },

	/* Belkin F8T012 and F8T013 devices */
	{ USB_DEVICE(0x050d, 0x0012), .driver_info = BTUSB_WRONG_SCO_MTU },
	{ USB_DEVICE(0x050d, 0x0013), .driver_info = BTUSB_WRONG_SCO_MTU },

	/* Asus WL-BTD202 device */
	{ USB_DEVICE(0x0b05, 0x1715), .driver_info = BTUSB_WRONG_SCO_MTU },

	/* Kensington Bluetooth USB adapter */
	{ USB_DEVICE(0x047d, 0x105e), .driver_info = BTUSB_WRONG_SCO_MTU },

	/* RTX Telecom based adapters with buggy SCO support */
	{ USB_DEVICE(0x0400, 0x0807), .driver_info = BTUSB_BROKEN_ISOC },
	{ USB_DEVICE(0x0400, 0x080a), .driver_info = BTUSB_BROKEN_ISOC },

	/* CONWISE Technology based adapters with buggy SCO support */
	{ USB_DEVICE(0x0e5e, 0x6622),
	  .driver_info = BTUSB_BROKEN_ISOC | BTUSB_CW6622},

	/* Roper Class 1 Bluetooth Dongle (Silicon Wave based) */
	{ USB_DEVICE(0x1310, 0x0001), .driver_info = BTUSB_SWAVE },

	/* Digianswer devices */
	{ USB_DEVICE(0x08fd, 0x0001), .driver_info = BTUSB_DIGIANSWER },
	{ USB_DEVICE(0x08fd, 0x0002), .driver_info = BTUSB_IGNORE },

	/* CSR BlueCore Bluetooth Sniffer */
	{ USB_DEVICE(0x0a12, 0x0002),
	  .driver_info = BTUSB_SNIFFER | BTUSB_BROKEN_ISOC },

	/* Frontline ComProbe Bluetooth Sniffer */
	{ USB_DEVICE(0x16d3, 0x0002),
	  .driver_info = BTUSB_SNIFFER | BTUSB_BROKEN_ISOC },

	/* Marvell Bluetooth devices */
	{ USB_DEVICE(0x1286, 0x2044), .driver_info = BTUSB_MARVELL },
	{ USB_DEVICE(0x1286, 0x2046), .driver_info = BTUSB_MARVELL },
	{ USB_DEVICE(0x1286, 0x204e), .driver_info = BTUSB_MARVELL },

	/* Intel Bluetooth devices */
	{ USB_DEVICE(0x8087, 0x0025), .driver_info = BTUSB_INTEL_NEW },
	{ USB_DEVICE(0x8087, 0x07da), .driver_info = BTUSB_CSR },
	{ USB_DEVICE(0x8087, 0x07dc), .driver_info = BTUSB_INTEL },
	{ USB_DEVICE(0x8087, 0x0a2a), .driver_info = BTUSB_INTEL },
	{ USB_DEVICE(0x8087, 0x0a2b), .driver_info = BTUSB_INTEL_NEW },
	{ USB_DEVICE(0x8087, 0x0aa7), .driver_info = BTUSB_INTEL },
	{ USB_DEVICE(0x8087, 0x0aaa), .driver_info = BTUSB_INTEL_NEW },

	/* Other Intel Bluetooth devices */
	{ USB_VENDOR_AND_INTERFACE_INFO(0x8087, 0xe0, 0x01, 0x01),
	  .driver_info = BTUSB_IGNORE },

	/* Realtek Bluetooth devices */
	{ USB_VENDOR_AND_INTERFACE_INFO(0x0bda, 0xe0, 0x01, 0x01),
	  .driver_info = BTUSB_REALTEK },

	/* Additional Realtek 8723AE Bluetooth devices */
	{ USB_DEVICE(0x0930, 0x021d), .driver_info = BTUSB_REALTEK },
	{ USB_DEVICE(0x13d3, 0x3394), .driver_info = BTUSB_REALTEK },

	/* Additional Realtek 8723BE Bluetooth devices */
	{ USB_DEVICE(0x0489, 0xe085), .driver_info = BTUSB_REALTEK },
	{ USB_DEVICE(0x0489, 0xe08b), .driver_info = BTUSB_REALTEK },
	{ USB_DEVICE(0x13d3, 0x3410), .driver_info = BTUSB_REALTEK },
	{ USB_DEVICE(0x13d3, 0x3416), .driver_info = BTUSB_REALTEK },
	{ USB_DEVICE(0x13d3, 0x3459), .driver_info = BTUSB_REALTEK },
	{ USB_DEVICE(0x13d3, 0x3494), .driver_info = BTUSB_REALTEK },

	/* Additional Realtek 8821AE Bluetooth devices */
	{ USB_DEVICE(0x0b05, 0x17dc), .driver_info = BTUSB_REALTEK },
	{ USB_DEVICE(0x13d3, 0x3414), .driver_info = BTUSB_REALTEK },
	{ USB_DEVICE(0x13d3, 0x3458), .driver_info = BTUSB_REALTEK },
	{ USB_DEVICE(0x13d3, 0x3461), .driver_info = BTUSB_REALTEK },
	{ USB_DEVICE(0x13d3, 0x3462), .driver_info = BTUSB_REALTEK },

	/* Silicon Wave based devices */
	{ USB_DEVICE(0x0c10, 0x0000), .driver_info = BTUSB_SWAVE },

	{ }	/* Terminating entry */
};

/* The Bluetooth USB module build into some devices needs to be reset on resume,
 * this is a problem with the platform (likely shutting off all power) not with
 * the module itself. So we use a DMI list to match known broken platforms.
 */
static const struct dmi_system_id btusb_needs_reset_resume_table[] = {
	{
<<<<<<< HEAD
		/* Lenovo Yoga 920 (QCA Rome device 0cf3:e300) */
		.matches = {
			DMI_MATCH(DMI_SYS_VENDOR, "LENOVO"),
			DMI_MATCH(DMI_PRODUCT_VERSION, "Lenovo YOGA 920"),
=======
		/* Dell OptiPlex 3060 (QCA ROME device 0cf3:e007) */
		.matches = {
			DMI_MATCH(DMI_SYS_VENDOR, "Dell Inc."),
			DMI_MATCH(DMI_PRODUCT_NAME, "OptiPlex 3060"),
>>>>>>> 99fec39e
		},
	},
	{}
};

#define BTUSB_MAX_ISOC_FRAMES	10

#define BTUSB_INTR_RUNNING	0
#define BTUSB_BULK_RUNNING	1
#define BTUSB_ISOC_RUNNING	2
#define BTUSB_SUSPENDING	3
#define BTUSB_DID_ISO_RESUME	4
#define BTUSB_BOOTLOADER	5
#define BTUSB_DOWNLOADING	6
#define BTUSB_FIRMWARE_LOADED	7
#define BTUSB_FIRMWARE_FAILED	8
#define BTUSB_BOOTING		9
#define BTUSB_DIAG_RUNNING	10
#define BTUSB_OOB_WAKE_ENABLED	11

struct btusb_data {
	struct hci_dev       *hdev;
	struct usb_device    *udev;
	struct usb_interface *intf;
	struct usb_interface *isoc;
	struct usb_interface *diag;
	unsigned isoc_ifnum;

	unsigned long flags;

	struct work_struct work;
	struct work_struct waker;

	struct usb_anchor deferred;
	struct usb_anchor tx_anchor;
	int tx_in_flight;
	spinlock_t txlock;

	struct usb_anchor intr_anchor;
	struct usb_anchor bulk_anchor;
	struct usb_anchor isoc_anchor;
	struct usb_anchor diag_anchor;
	spinlock_t rxlock;

	struct sk_buff *evt_skb;
	struct sk_buff *acl_skb;
	struct sk_buff *sco_skb;

	struct usb_endpoint_descriptor *intr_ep;
	struct usb_endpoint_descriptor *bulk_tx_ep;
	struct usb_endpoint_descriptor *bulk_rx_ep;
	struct usb_endpoint_descriptor *isoc_tx_ep;
	struct usb_endpoint_descriptor *isoc_rx_ep;
	struct usb_endpoint_descriptor *diag_tx_ep;
	struct usb_endpoint_descriptor *diag_rx_ep;

	__u8 cmdreq_type;
	__u8 cmdreq;

	unsigned int sco_num;
	int isoc_altsetting;
	int suspend_count;

	int (*recv_event)(struct hci_dev *hdev, struct sk_buff *skb);
	int (*recv_bulk)(struct btusb_data *data, void *buffer, int count);

	int (*setup_on_usb)(struct hci_dev *hdev);

	int oob_wake_irq;   /* irq for out-of-band wake-on-bt */
};

static inline void btusb_free_frags(struct btusb_data *data)
{
	unsigned long flags;

	spin_lock_irqsave(&data->rxlock, flags);

	kfree_skb(data->evt_skb);
	data->evt_skb = NULL;

	kfree_skb(data->acl_skb);
	data->acl_skb = NULL;

	kfree_skb(data->sco_skb);
	data->sco_skb = NULL;

	spin_unlock_irqrestore(&data->rxlock, flags);
}

static int btusb_recv_intr(struct btusb_data *data, void *buffer, int count)
{
	struct sk_buff *skb;
	int err = 0;

	spin_lock(&data->rxlock);
	skb = data->evt_skb;

	while (count) {
		int len;

		if (!skb) {
			skb = bt_skb_alloc(HCI_MAX_EVENT_SIZE, GFP_ATOMIC);
			if (!skb) {
				err = -ENOMEM;
				break;
			}

			hci_skb_pkt_type(skb) = HCI_EVENT_PKT;
			hci_skb_expect(skb) = HCI_EVENT_HDR_SIZE;
		}

		len = min_t(uint, hci_skb_expect(skb), count);
		skb_put_data(skb, buffer, len);

		count -= len;
		buffer += len;
		hci_skb_expect(skb) -= len;

		if (skb->len == HCI_EVENT_HDR_SIZE) {
			/* Complete event header */
			hci_skb_expect(skb) = hci_event_hdr(skb)->plen;

			if (skb_tailroom(skb) < hci_skb_expect(skb)) {
				kfree_skb(skb);
				skb = NULL;

				err = -EILSEQ;
				break;
			}
		}

		if (!hci_skb_expect(skb)) {
			/* Complete frame */
			data->recv_event(data->hdev, skb);
			skb = NULL;
		}
	}

	data->evt_skb = skb;
	spin_unlock(&data->rxlock);

	return err;
}

static int btusb_recv_bulk(struct btusb_data *data, void *buffer, int count)
{
	struct sk_buff *skb;
	int err = 0;

	spin_lock(&data->rxlock);
	skb = data->acl_skb;

	while (count) {
		int len;

		if (!skb) {
			skb = bt_skb_alloc(HCI_MAX_FRAME_SIZE, GFP_ATOMIC);
			if (!skb) {
				err = -ENOMEM;
				break;
			}

			hci_skb_pkt_type(skb) = HCI_ACLDATA_PKT;
			hci_skb_expect(skb) = HCI_ACL_HDR_SIZE;
		}

		len = min_t(uint, hci_skb_expect(skb), count);
		skb_put_data(skb, buffer, len);

		count -= len;
		buffer += len;
		hci_skb_expect(skb) -= len;

		if (skb->len == HCI_ACL_HDR_SIZE) {
			__le16 dlen = hci_acl_hdr(skb)->dlen;

			/* Complete ACL header */
			hci_skb_expect(skb) = __le16_to_cpu(dlen);

			if (skb_tailroom(skb) < hci_skb_expect(skb)) {
				kfree_skb(skb);
				skb = NULL;

				err = -EILSEQ;
				break;
			}
		}

		if (!hci_skb_expect(skb)) {
			/* Complete frame */
			hci_recv_frame(data->hdev, skb);
			skb = NULL;
		}
	}

	data->acl_skb = skb;
	spin_unlock(&data->rxlock);

	return err;
}

static int btusb_recv_isoc(struct btusb_data *data, void *buffer, int count)
{
	struct sk_buff *skb;
	int err = 0;

	spin_lock(&data->rxlock);
	skb = data->sco_skb;

	while (count) {
		int len;

		if (!skb) {
			skb = bt_skb_alloc(HCI_MAX_SCO_SIZE, GFP_ATOMIC);
			if (!skb) {
				err = -ENOMEM;
				break;
			}

			hci_skb_pkt_type(skb) = HCI_SCODATA_PKT;
			hci_skb_expect(skb) = HCI_SCO_HDR_SIZE;
		}

		len = min_t(uint, hci_skb_expect(skb), count);
		skb_put_data(skb, buffer, len);

		count -= len;
		buffer += len;
		hci_skb_expect(skb) -= len;

		if (skb->len == HCI_SCO_HDR_SIZE) {
			/* Complete SCO header */
			hci_skb_expect(skb) = hci_sco_hdr(skb)->dlen;

			if (skb_tailroom(skb) < hci_skb_expect(skb)) {
				kfree_skb(skb);
				skb = NULL;

				err = -EILSEQ;
				break;
			}
		}

		if (!hci_skb_expect(skb)) {
			/* Complete frame */
			hci_recv_frame(data->hdev, skb);
			skb = NULL;
		}
	}

	data->sco_skb = skb;
	spin_unlock(&data->rxlock);

	return err;
}

static void btusb_intr_complete(struct urb *urb)
{
	struct hci_dev *hdev = urb->context;
	struct btusb_data *data = hci_get_drvdata(hdev);
	int err;

	BT_DBG("%s urb %p status %d count %d", hdev->name, urb, urb->status,
	       urb->actual_length);

	if (!test_bit(HCI_RUNNING, &hdev->flags))
		return;

	if (urb->status == 0) {
		hdev->stat.byte_rx += urb->actual_length;

		if (btusb_recv_intr(data, urb->transfer_buffer,
				    urb->actual_length) < 0) {
			bt_dev_err(hdev, "corrupted event packet");
			hdev->stat.err_rx++;
		}
	} else if (urb->status == -ENOENT) {
		/* Avoid suspend failed when usb_kill_urb */
		return;
	}

	if (!test_bit(BTUSB_INTR_RUNNING, &data->flags))
		return;

	usb_mark_last_busy(data->udev);
	usb_anchor_urb(urb, &data->intr_anchor);

	err = usb_submit_urb(urb, GFP_ATOMIC);
	if (err < 0) {
		/* -EPERM: urb is being killed;
		 * -ENODEV: device got disconnected
		 */
		if (err != -EPERM && err != -ENODEV)
			bt_dev_err(hdev, "urb %p failed to resubmit (%d)",
				   urb, -err);
		usb_unanchor_urb(urb);
	}
}

static int btusb_submit_intr_urb(struct hci_dev *hdev, gfp_t mem_flags)
{
	struct btusb_data *data = hci_get_drvdata(hdev);
	struct urb *urb;
	unsigned char *buf;
	unsigned int pipe;
	int err, size;

	BT_DBG("%s", hdev->name);

	if (!data->intr_ep)
		return -ENODEV;

	urb = usb_alloc_urb(0, mem_flags);
	if (!urb)
		return -ENOMEM;

	size = le16_to_cpu(data->intr_ep->wMaxPacketSize);

	buf = kmalloc(size, mem_flags);
	if (!buf) {
		usb_free_urb(urb);
		return -ENOMEM;
	}

	pipe = usb_rcvintpipe(data->udev, data->intr_ep->bEndpointAddress);

	usb_fill_int_urb(urb, data->udev, pipe, buf, size,
			 btusb_intr_complete, hdev, data->intr_ep->bInterval);

	urb->transfer_flags |= URB_FREE_BUFFER;

	usb_anchor_urb(urb, &data->intr_anchor);

	err = usb_submit_urb(urb, mem_flags);
	if (err < 0) {
		if (err != -EPERM && err != -ENODEV)
			bt_dev_err(hdev, "urb %p submission failed (%d)",
				   urb, -err);
		usb_unanchor_urb(urb);
	}

	usb_free_urb(urb);

	return err;
}

static void btusb_bulk_complete(struct urb *urb)
{
	struct hci_dev *hdev = urb->context;
	struct btusb_data *data = hci_get_drvdata(hdev);
	int err;

	BT_DBG("%s urb %p status %d count %d", hdev->name, urb, urb->status,
	       urb->actual_length);

	if (!test_bit(HCI_RUNNING, &hdev->flags))
		return;

	if (urb->status == 0) {
		hdev->stat.byte_rx += urb->actual_length;

		if (data->recv_bulk(data, urb->transfer_buffer,
				    urb->actual_length) < 0) {
			bt_dev_err(hdev, "corrupted ACL packet");
			hdev->stat.err_rx++;
		}
	} else if (urb->status == -ENOENT) {
		/* Avoid suspend failed when usb_kill_urb */
		return;
	}

	if (!test_bit(BTUSB_BULK_RUNNING, &data->flags))
		return;

	usb_anchor_urb(urb, &data->bulk_anchor);
	usb_mark_last_busy(data->udev);

	err = usb_submit_urb(urb, GFP_ATOMIC);
	if (err < 0) {
		/* -EPERM: urb is being killed;
		 * -ENODEV: device got disconnected
		 */
		if (err != -EPERM && err != -ENODEV)
			bt_dev_err(hdev, "urb %p failed to resubmit (%d)",
				   urb, -err);
		usb_unanchor_urb(urb);
	}
}

static int btusb_submit_bulk_urb(struct hci_dev *hdev, gfp_t mem_flags)
{
	struct btusb_data *data = hci_get_drvdata(hdev);
	struct urb *urb;
	unsigned char *buf;
	unsigned int pipe;
	int err, size = HCI_MAX_FRAME_SIZE;

	BT_DBG("%s", hdev->name);

	if (!data->bulk_rx_ep)
		return -ENODEV;

	urb = usb_alloc_urb(0, mem_flags);
	if (!urb)
		return -ENOMEM;

	buf = kmalloc(size, mem_flags);
	if (!buf) {
		usb_free_urb(urb);
		return -ENOMEM;
	}

	pipe = usb_rcvbulkpipe(data->udev, data->bulk_rx_ep->bEndpointAddress);

	usb_fill_bulk_urb(urb, data->udev, pipe, buf, size,
			  btusb_bulk_complete, hdev);

	urb->transfer_flags |= URB_FREE_BUFFER;

	usb_mark_last_busy(data->udev);
	usb_anchor_urb(urb, &data->bulk_anchor);

	err = usb_submit_urb(urb, mem_flags);
	if (err < 0) {
		if (err != -EPERM && err != -ENODEV)
			bt_dev_err(hdev, "urb %p submission failed (%d)",
				   urb, -err);
		usb_unanchor_urb(urb);
	}

	usb_free_urb(urb);

	return err;
}

static void btusb_isoc_complete(struct urb *urb)
{
	struct hci_dev *hdev = urb->context;
	struct btusb_data *data = hci_get_drvdata(hdev);
	int i, err;

	BT_DBG("%s urb %p status %d count %d", hdev->name, urb, urb->status,
	       urb->actual_length);

	if (!test_bit(HCI_RUNNING, &hdev->flags))
		return;

	if (urb->status == 0) {
		for (i = 0; i < urb->number_of_packets; i++) {
			unsigned int offset = urb->iso_frame_desc[i].offset;
			unsigned int length = urb->iso_frame_desc[i].actual_length;

			if (urb->iso_frame_desc[i].status)
				continue;

			hdev->stat.byte_rx += length;

			if (btusb_recv_isoc(data, urb->transfer_buffer + offset,
					    length) < 0) {
				bt_dev_err(hdev, "corrupted SCO packet");
				hdev->stat.err_rx++;
			}
		}
	} else if (urb->status == -ENOENT) {
		/* Avoid suspend failed when usb_kill_urb */
		return;
	}

	if (!test_bit(BTUSB_ISOC_RUNNING, &data->flags))
		return;

	usb_anchor_urb(urb, &data->isoc_anchor);

	err = usb_submit_urb(urb, GFP_ATOMIC);
	if (err < 0) {
		/* -EPERM: urb is being killed;
		 * -ENODEV: device got disconnected
		 */
		if (err != -EPERM && err != -ENODEV)
			bt_dev_err(hdev, "urb %p failed to resubmit (%d)",
				   urb, -err);
		usb_unanchor_urb(urb);
	}
}

static inline void __fill_isoc_descriptor(struct urb *urb, int len, int mtu)
{
	int i, offset = 0;

	BT_DBG("len %d mtu %d", len, mtu);

	for (i = 0; i < BTUSB_MAX_ISOC_FRAMES && len >= mtu;
					i++, offset += mtu, len -= mtu) {
		urb->iso_frame_desc[i].offset = offset;
		urb->iso_frame_desc[i].length = mtu;
	}

	if (len && i < BTUSB_MAX_ISOC_FRAMES) {
		urb->iso_frame_desc[i].offset = offset;
		urb->iso_frame_desc[i].length = len;
		i++;
	}

	urb->number_of_packets = i;
}

static int btusb_submit_isoc_urb(struct hci_dev *hdev, gfp_t mem_flags)
{
	struct btusb_data *data = hci_get_drvdata(hdev);
	struct urb *urb;
	unsigned char *buf;
	unsigned int pipe;
	int err, size;

	BT_DBG("%s", hdev->name);

	if (!data->isoc_rx_ep)
		return -ENODEV;

	urb = usb_alloc_urb(BTUSB_MAX_ISOC_FRAMES, mem_flags);
	if (!urb)
		return -ENOMEM;

	size = le16_to_cpu(data->isoc_rx_ep->wMaxPacketSize) *
						BTUSB_MAX_ISOC_FRAMES;

	buf = kmalloc(size, mem_flags);
	if (!buf) {
		usb_free_urb(urb);
		return -ENOMEM;
	}

	pipe = usb_rcvisocpipe(data->udev, data->isoc_rx_ep->bEndpointAddress);

	usb_fill_int_urb(urb, data->udev, pipe, buf, size, btusb_isoc_complete,
			 hdev, data->isoc_rx_ep->bInterval);

	urb->transfer_flags = URB_FREE_BUFFER | URB_ISO_ASAP;

	__fill_isoc_descriptor(urb, size,
			       le16_to_cpu(data->isoc_rx_ep->wMaxPacketSize));

	usb_anchor_urb(urb, &data->isoc_anchor);

	err = usb_submit_urb(urb, mem_flags);
	if (err < 0) {
		if (err != -EPERM && err != -ENODEV)
			bt_dev_err(hdev, "urb %p submission failed (%d)",
				   urb, -err);
		usb_unanchor_urb(urb);
	}

	usb_free_urb(urb);

	return err;
}

static void btusb_diag_complete(struct urb *urb)
{
	struct hci_dev *hdev = urb->context;
	struct btusb_data *data = hci_get_drvdata(hdev);
	int err;

	BT_DBG("%s urb %p status %d count %d", hdev->name, urb, urb->status,
	       urb->actual_length);

	if (urb->status == 0) {
		struct sk_buff *skb;

		skb = bt_skb_alloc(urb->actual_length, GFP_ATOMIC);
		if (skb) {
			skb_put_data(skb, urb->transfer_buffer,
				     urb->actual_length);
			hci_recv_diag(hdev, skb);
		}
	} else if (urb->status == -ENOENT) {
		/* Avoid suspend failed when usb_kill_urb */
		return;
	}

	if (!test_bit(BTUSB_DIAG_RUNNING, &data->flags))
		return;

	usb_anchor_urb(urb, &data->diag_anchor);
	usb_mark_last_busy(data->udev);

	err = usb_submit_urb(urb, GFP_ATOMIC);
	if (err < 0) {
		/* -EPERM: urb is being killed;
		 * -ENODEV: device got disconnected
		 */
		if (err != -EPERM && err != -ENODEV)
			bt_dev_err(hdev, "urb %p failed to resubmit (%d)",
				   urb, -err);
		usb_unanchor_urb(urb);
	}
}

static int btusb_submit_diag_urb(struct hci_dev *hdev, gfp_t mem_flags)
{
	struct btusb_data *data = hci_get_drvdata(hdev);
	struct urb *urb;
	unsigned char *buf;
	unsigned int pipe;
	int err, size = HCI_MAX_FRAME_SIZE;

	BT_DBG("%s", hdev->name);

	if (!data->diag_rx_ep)
		return -ENODEV;

	urb = usb_alloc_urb(0, mem_flags);
	if (!urb)
		return -ENOMEM;

	buf = kmalloc(size, mem_flags);
	if (!buf) {
		usb_free_urb(urb);
		return -ENOMEM;
	}

	pipe = usb_rcvbulkpipe(data->udev, data->diag_rx_ep->bEndpointAddress);

	usb_fill_bulk_urb(urb, data->udev, pipe, buf, size,
			  btusb_diag_complete, hdev);

	urb->transfer_flags |= URB_FREE_BUFFER;

	usb_mark_last_busy(data->udev);
	usb_anchor_urb(urb, &data->diag_anchor);

	err = usb_submit_urb(urb, mem_flags);
	if (err < 0) {
		if (err != -EPERM && err != -ENODEV)
			bt_dev_err(hdev, "urb %p submission failed (%d)",
				   urb, -err);
		usb_unanchor_urb(urb);
	}

	usb_free_urb(urb);

	return err;
}

static void btusb_tx_complete(struct urb *urb)
{
	struct sk_buff *skb = urb->context;
	struct hci_dev *hdev = (struct hci_dev *)skb->dev;
	struct btusb_data *data = hci_get_drvdata(hdev);

	BT_DBG("%s urb %p status %d count %d", hdev->name, urb, urb->status,
	       urb->actual_length);

	if (!test_bit(HCI_RUNNING, &hdev->flags))
		goto done;

	if (!urb->status)
		hdev->stat.byte_tx += urb->transfer_buffer_length;
	else
		hdev->stat.err_tx++;

done:
	spin_lock(&data->txlock);
	data->tx_in_flight--;
	spin_unlock(&data->txlock);

	kfree(urb->setup_packet);

	kfree_skb(skb);
}

static void btusb_isoc_tx_complete(struct urb *urb)
{
	struct sk_buff *skb = urb->context;
	struct hci_dev *hdev = (struct hci_dev *)skb->dev;

	BT_DBG("%s urb %p status %d count %d", hdev->name, urb, urb->status,
	       urb->actual_length);

	if (!test_bit(HCI_RUNNING, &hdev->flags))
		goto done;

	if (!urb->status)
		hdev->stat.byte_tx += urb->transfer_buffer_length;
	else
		hdev->stat.err_tx++;

done:
	kfree(urb->setup_packet);

	kfree_skb(skb);
}

static int btusb_open(struct hci_dev *hdev)
{
	struct btusb_data *data = hci_get_drvdata(hdev);
	int err;

	BT_DBG("%s", hdev->name);

	err = usb_autopm_get_interface(data->intf);
	if (err < 0)
		return err;

	/* Patching USB firmware files prior to starting any URBs of HCI path
	 * It is more safe to use USB bulk channel for downloading USB patch
	 */
	if (data->setup_on_usb) {
		err = data->setup_on_usb(hdev);
		if (err < 0)
			return err;
	}

	data->intf->needs_remote_wakeup = 1;
	/* device specific wakeup source enabled and required for USB
	 * remote wakeup while host is suspended
	 */
	device_wakeup_enable(&data->udev->dev);

	if (test_and_set_bit(BTUSB_INTR_RUNNING, &data->flags))
		goto done;

	err = btusb_submit_intr_urb(hdev, GFP_KERNEL);
	if (err < 0)
		goto failed;

	err = btusb_submit_bulk_urb(hdev, GFP_KERNEL);
	if (err < 0) {
		usb_kill_anchored_urbs(&data->intr_anchor);
		goto failed;
	}

	set_bit(BTUSB_BULK_RUNNING, &data->flags);
	btusb_submit_bulk_urb(hdev, GFP_KERNEL);

	if (data->diag) {
		if (!btusb_submit_diag_urb(hdev, GFP_KERNEL))
			set_bit(BTUSB_DIAG_RUNNING, &data->flags);
	}

done:
	usb_autopm_put_interface(data->intf);
	return 0;

failed:
	clear_bit(BTUSB_INTR_RUNNING, &data->flags);
	usb_autopm_put_interface(data->intf);
	return err;
}

static void btusb_stop_traffic(struct btusb_data *data)
{
	usb_kill_anchored_urbs(&data->intr_anchor);
	usb_kill_anchored_urbs(&data->bulk_anchor);
	usb_kill_anchored_urbs(&data->isoc_anchor);
	usb_kill_anchored_urbs(&data->diag_anchor);
}

static int btusb_close(struct hci_dev *hdev)
{
	struct btusb_data *data = hci_get_drvdata(hdev);
	int err;

	BT_DBG("%s", hdev->name);

	cancel_work_sync(&data->work);
	cancel_work_sync(&data->waker);

	clear_bit(BTUSB_ISOC_RUNNING, &data->flags);
	clear_bit(BTUSB_BULK_RUNNING, &data->flags);
	clear_bit(BTUSB_INTR_RUNNING, &data->flags);
	clear_bit(BTUSB_DIAG_RUNNING, &data->flags);

	btusb_stop_traffic(data);
	btusb_free_frags(data);

	err = usb_autopm_get_interface(data->intf);
	if (err < 0)
		goto failed;

	data->intf->needs_remote_wakeup = 0;
	device_wakeup_disable(&data->udev->dev);
	usb_autopm_put_interface(data->intf);

failed:
	usb_scuttle_anchored_urbs(&data->deferred);
	return 0;
}

static int btusb_flush(struct hci_dev *hdev)
{
	struct btusb_data *data = hci_get_drvdata(hdev);

	BT_DBG("%s", hdev->name);

	usb_kill_anchored_urbs(&data->tx_anchor);
	btusb_free_frags(data);

	return 0;
}

static struct urb *alloc_ctrl_urb(struct hci_dev *hdev, struct sk_buff *skb)
{
	struct btusb_data *data = hci_get_drvdata(hdev);
	struct usb_ctrlrequest *dr;
	struct urb *urb;
	unsigned int pipe;

	urb = usb_alloc_urb(0, GFP_KERNEL);
	if (!urb)
		return ERR_PTR(-ENOMEM);

	dr = kmalloc(sizeof(*dr), GFP_KERNEL);
	if (!dr) {
		usb_free_urb(urb);
		return ERR_PTR(-ENOMEM);
	}

	dr->bRequestType = data->cmdreq_type;
	dr->bRequest     = data->cmdreq;
	dr->wIndex       = 0;
	dr->wValue       = 0;
	dr->wLength      = __cpu_to_le16(skb->len);

	pipe = usb_sndctrlpipe(data->udev, 0x00);

	usb_fill_control_urb(urb, data->udev, pipe, (void *)dr,
			     skb->data, skb->len, btusb_tx_complete, skb);

	skb->dev = (void *)hdev;

	return urb;
}

static struct urb *alloc_bulk_urb(struct hci_dev *hdev, struct sk_buff *skb)
{
	struct btusb_data *data = hci_get_drvdata(hdev);
	struct urb *urb;
	unsigned int pipe;

	if (!data->bulk_tx_ep)
		return ERR_PTR(-ENODEV);

	urb = usb_alloc_urb(0, GFP_KERNEL);
	if (!urb)
		return ERR_PTR(-ENOMEM);

	pipe = usb_sndbulkpipe(data->udev, data->bulk_tx_ep->bEndpointAddress);

	usb_fill_bulk_urb(urb, data->udev, pipe,
			  skb->data, skb->len, btusb_tx_complete, skb);

	skb->dev = (void *)hdev;

	return urb;
}

static struct urb *alloc_isoc_urb(struct hci_dev *hdev, struct sk_buff *skb)
{
	struct btusb_data *data = hci_get_drvdata(hdev);
	struct urb *urb;
	unsigned int pipe;

	if (!data->isoc_tx_ep)
		return ERR_PTR(-ENODEV);

	urb = usb_alloc_urb(BTUSB_MAX_ISOC_FRAMES, GFP_KERNEL);
	if (!urb)
		return ERR_PTR(-ENOMEM);

	pipe = usb_sndisocpipe(data->udev, data->isoc_tx_ep->bEndpointAddress);

	usb_fill_int_urb(urb, data->udev, pipe,
			 skb->data, skb->len, btusb_isoc_tx_complete,
			 skb, data->isoc_tx_ep->bInterval);

	urb->transfer_flags  = URB_ISO_ASAP;

	__fill_isoc_descriptor(urb, skb->len,
			       le16_to_cpu(data->isoc_tx_ep->wMaxPacketSize));

	skb->dev = (void *)hdev;

	return urb;
}

static int submit_tx_urb(struct hci_dev *hdev, struct urb *urb)
{
	struct btusb_data *data = hci_get_drvdata(hdev);
	int err;

	usb_anchor_urb(urb, &data->tx_anchor);

	err = usb_submit_urb(urb, GFP_KERNEL);
	if (err < 0) {
		if (err != -EPERM && err != -ENODEV)
			bt_dev_err(hdev, "urb %p submission failed (%d)",
				   urb, -err);
		kfree(urb->setup_packet);
		usb_unanchor_urb(urb);
	} else {
		usb_mark_last_busy(data->udev);
	}

	usb_free_urb(urb);
	return err;
}

static int submit_or_queue_tx_urb(struct hci_dev *hdev, struct urb *urb)
{
	struct btusb_data *data = hci_get_drvdata(hdev);
	unsigned long flags;
	bool suspending;

	spin_lock_irqsave(&data->txlock, flags);
	suspending = test_bit(BTUSB_SUSPENDING, &data->flags);
	if (!suspending)
		data->tx_in_flight++;
	spin_unlock_irqrestore(&data->txlock, flags);

	if (!suspending)
		return submit_tx_urb(hdev, urb);

	usb_anchor_urb(urb, &data->deferred);
	schedule_work(&data->waker);

	usb_free_urb(urb);
	return 0;
}

static int btusb_send_frame(struct hci_dev *hdev, struct sk_buff *skb)
{
	struct urb *urb;

	BT_DBG("%s", hdev->name);

	switch (hci_skb_pkt_type(skb)) {
	case HCI_COMMAND_PKT:
		urb = alloc_ctrl_urb(hdev, skb);
		if (IS_ERR(urb))
			return PTR_ERR(urb);

		hdev->stat.cmd_tx++;
		return submit_or_queue_tx_urb(hdev, urb);

	case HCI_ACLDATA_PKT:
		urb = alloc_bulk_urb(hdev, skb);
		if (IS_ERR(urb))
			return PTR_ERR(urb);

		hdev->stat.acl_tx++;
		return submit_or_queue_tx_urb(hdev, urb);

	case HCI_SCODATA_PKT:
		if (hci_conn_num(hdev, SCO_LINK) < 1)
			return -ENODEV;

		urb = alloc_isoc_urb(hdev, skb);
		if (IS_ERR(urb))
			return PTR_ERR(urb);

		hdev->stat.sco_tx++;
		return submit_tx_urb(hdev, urb);
	}

	return -EILSEQ;
}

static void btusb_notify(struct hci_dev *hdev, unsigned int evt)
{
	struct btusb_data *data = hci_get_drvdata(hdev);

	BT_DBG("%s evt %d", hdev->name, evt);

	if (hci_conn_num(hdev, SCO_LINK) != data->sco_num) {
		data->sco_num = hci_conn_num(hdev, SCO_LINK);
		schedule_work(&data->work);
	}
}

static inline int __set_isoc_interface(struct hci_dev *hdev, int altsetting)
{
	struct btusb_data *data = hci_get_drvdata(hdev);
	struct usb_interface *intf = data->isoc;
	struct usb_endpoint_descriptor *ep_desc;
	int i, err;

	if (!data->isoc)
		return -ENODEV;

	err = usb_set_interface(data->udev, data->isoc_ifnum, altsetting);
	if (err < 0) {
		bt_dev_err(hdev, "setting interface failed (%d)", -err);
		return err;
	}

	data->isoc_altsetting = altsetting;

	data->isoc_tx_ep = NULL;
	data->isoc_rx_ep = NULL;

	for (i = 0; i < intf->cur_altsetting->desc.bNumEndpoints; i++) {
		ep_desc = &intf->cur_altsetting->endpoint[i].desc;

		if (!data->isoc_tx_ep && usb_endpoint_is_isoc_out(ep_desc)) {
			data->isoc_tx_ep = ep_desc;
			continue;
		}

		if (!data->isoc_rx_ep && usb_endpoint_is_isoc_in(ep_desc)) {
			data->isoc_rx_ep = ep_desc;
			continue;
		}
	}

	if (!data->isoc_tx_ep || !data->isoc_rx_ep) {
		bt_dev_err(hdev, "invalid SCO descriptors");
		return -ENODEV;
	}

	return 0;
}

static void btusb_work(struct work_struct *work)
{
	struct btusb_data *data = container_of(work, struct btusb_data, work);
	struct hci_dev *hdev = data->hdev;
	int new_alts;
	int err;

	if (data->sco_num > 0) {
		if (!test_bit(BTUSB_DID_ISO_RESUME, &data->flags)) {
			err = usb_autopm_get_interface(data->isoc ? data->isoc : data->intf);
			if (err < 0) {
				clear_bit(BTUSB_ISOC_RUNNING, &data->flags);
				usb_kill_anchored_urbs(&data->isoc_anchor);
				return;
			}

			set_bit(BTUSB_DID_ISO_RESUME, &data->flags);
		}

		if (hdev->voice_setting & 0x0020) {
			static const int alts[3] = { 2, 4, 5 };

			new_alts = alts[data->sco_num - 1];
		} else {
			new_alts = data->sco_num;
		}

		if (data->isoc_altsetting != new_alts) {
			unsigned long flags;

			clear_bit(BTUSB_ISOC_RUNNING, &data->flags);
			usb_kill_anchored_urbs(&data->isoc_anchor);

			/* When isochronous alternate setting needs to be
			 * changed, because SCO connection has been added
			 * or removed, a packet fragment may be left in the
			 * reassembling state. This could lead to wrongly
			 * assembled fragments.
			 *
			 * Clear outstanding fragment when selecting a new
			 * alternate setting.
			 */
			spin_lock_irqsave(&data->rxlock, flags);
			kfree_skb(data->sco_skb);
			data->sco_skb = NULL;
			spin_unlock_irqrestore(&data->rxlock, flags);

			if (__set_isoc_interface(hdev, new_alts) < 0)
				return;
		}

		if (!test_and_set_bit(BTUSB_ISOC_RUNNING, &data->flags)) {
			if (btusb_submit_isoc_urb(hdev, GFP_KERNEL) < 0)
				clear_bit(BTUSB_ISOC_RUNNING, &data->flags);
			else
				btusb_submit_isoc_urb(hdev, GFP_KERNEL);
		}
	} else {
		clear_bit(BTUSB_ISOC_RUNNING, &data->flags);
		usb_kill_anchored_urbs(&data->isoc_anchor);

		__set_isoc_interface(hdev, 0);
		if (test_and_clear_bit(BTUSB_DID_ISO_RESUME, &data->flags))
			usb_autopm_put_interface(data->isoc ? data->isoc : data->intf);
	}
}

static void btusb_waker(struct work_struct *work)
{
	struct btusb_data *data = container_of(work, struct btusb_data, waker);
	int err;

	err = usb_autopm_get_interface(data->intf);
	if (err < 0)
		return;

	usb_autopm_put_interface(data->intf);
}

static int btusb_setup_bcm92035(struct hci_dev *hdev)
{
	struct sk_buff *skb;
	u8 val = 0x00;

	BT_DBG("%s", hdev->name);

	skb = __hci_cmd_sync(hdev, 0xfc3b, 1, &val, HCI_INIT_TIMEOUT);
	if (IS_ERR(skb))
		bt_dev_err(hdev, "BCM92035 command failed (%ld)", PTR_ERR(skb));
	else
		kfree_skb(skb);

	return 0;
}

static int btusb_setup_csr(struct hci_dev *hdev)
{
	struct hci_rp_read_local_version *rp;
	struct sk_buff *skb;

	BT_DBG("%s", hdev->name);

	skb = __hci_cmd_sync(hdev, HCI_OP_READ_LOCAL_VERSION, 0, NULL,
			     HCI_INIT_TIMEOUT);
	if (IS_ERR(skb)) {
		int err = PTR_ERR(skb);
		bt_dev_err(hdev, "CSR: Local version failed (%d)", err);
		return err;
	}

	if (skb->len != sizeof(struct hci_rp_read_local_version)) {
		bt_dev_err(hdev, "CSR: Local version length mismatch");
		kfree_skb(skb);
		return -EIO;
	}

	rp = (struct hci_rp_read_local_version *)skb->data;

	/* Detect controllers which aren't real CSR ones. */
	if (le16_to_cpu(rp->manufacturer) != 10 ||
	    le16_to_cpu(rp->lmp_subver) == 0x0c5c) {
		/* Clear the reset quirk since this is not an actual
		 * early Bluetooth 1.1 device from CSR.
		 */
		clear_bit(HCI_QUIRK_RESET_ON_CLOSE, &hdev->quirks);

		/* These fake CSR controllers have all a broken
		 * stored link key handling and so just disable it.
		 */
		set_bit(HCI_QUIRK_BROKEN_STORED_LINK_KEY, &hdev->quirks);
	}

	kfree_skb(skb);

	return 0;
}

static const struct firmware *btusb_setup_intel_get_fw(struct hci_dev *hdev,
						       struct intel_version *ver)
{
	const struct firmware *fw;
	char fwname[64];
	int ret;

	snprintf(fwname, sizeof(fwname),
		 "intel/ibt-hw-%x.%x.%x-fw-%x.%x.%x.%x.%x.bseq",
		 ver->hw_platform, ver->hw_variant, ver->hw_revision,
		 ver->fw_variant,  ver->fw_revision, ver->fw_build_num,
		 ver->fw_build_ww, ver->fw_build_yy);

	ret = request_firmware(&fw, fwname, &hdev->dev);
	if (ret < 0) {
		if (ret == -EINVAL) {
			BT_ERR("%s Intel firmware file request failed (%d)",
			       hdev->name, ret);
			return NULL;
		}

		BT_ERR("%s failed to open Intel firmware file: %s(%d)",
		       hdev->name, fwname, ret);

		/* If the correct firmware patch file is not found, use the
		 * default firmware patch file instead
		 */
		snprintf(fwname, sizeof(fwname), "intel/ibt-hw-%x.%x.bseq",
			 ver->hw_platform, ver->hw_variant);
		if (request_firmware(&fw, fwname, &hdev->dev) < 0) {
			BT_ERR("%s failed to open default Intel fw file: %s",
			       hdev->name, fwname);
			return NULL;
		}
	}

	bt_dev_info(hdev, "Intel Bluetooth firmware file: %s", fwname);

	return fw;
}

static int btusb_setup_intel_patching(struct hci_dev *hdev,
				      const struct firmware *fw,
				      const u8 **fw_ptr, int *disable_patch)
{
	struct sk_buff *skb;
	struct hci_command_hdr *cmd;
	const u8 *cmd_param;
	struct hci_event_hdr *evt = NULL;
	const u8 *evt_param = NULL;
	int remain = fw->size - (*fw_ptr - fw->data);

	/* The first byte indicates the types of the patch command or event.
	 * 0x01 means HCI command and 0x02 is HCI event. If the first bytes
	 * in the current firmware buffer doesn't start with 0x01 or
	 * the size of remain buffer is smaller than HCI command header,
	 * the firmware file is corrupted and it should stop the patching
	 * process.
	 */
	if (remain > HCI_COMMAND_HDR_SIZE && *fw_ptr[0] != 0x01) {
		BT_ERR("%s Intel fw corrupted: invalid cmd read", hdev->name);
		return -EINVAL;
	}
	(*fw_ptr)++;
	remain--;

	cmd = (struct hci_command_hdr *)(*fw_ptr);
	*fw_ptr += sizeof(*cmd);
	remain -= sizeof(*cmd);

	/* Ensure that the remain firmware data is long enough than the length
	 * of command parameter. If not, the firmware file is corrupted.
	 */
	if (remain < cmd->plen) {
		BT_ERR("%s Intel fw corrupted: invalid cmd len", hdev->name);
		return -EFAULT;
	}

	/* If there is a command that loads a patch in the firmware
	 * file, then enable the patch upon success, otherwise just
	 * disable the manufacturer mode, for example patch activation
	 * is not required when the default firmware patch file is used
	 * because there are no patch data to load.
	 */
	if (*disable_patch && le16_to_cpu(cmd->opcode) == 0xfc8e)
		*disable_patch = 0;

	cmd_param = *fw_ptr;
	*fw_ptr += cmd->plen;
	remain -= cmd->plen;

	/* This reads the expected events when the above command is sent to the
	 * device. Some vendor commands expects more than one events, for
	 * example command status event followed by vendor specific event.
	 * For this case, it only keeps the last expected event. so the command
	 * can be sent with __hci_cmd_sync_ev() which returns the sk_buff of
	 * last expected event.
	 */
	while (remain > HCI_EVENT_HDR_SIZE && *fw_ptr[0] == 0x02) {
		(*fw_ptr)++;
		remain--;

		evt = (struct hci_event_hdr *)(*fw_ptr);
		*fw_ptr += sizeof(*evt);
		remain -= sizeof(*evt);

		if (remain < evt->plen) {
			BT_ERR("%s Intel fw corrupted: invalid evt len",
			       hdev->name);
			return -EFAULT;
		}

		evt_param = *fw_ptr;
		*fw_ptr += evt->plen;
		remain -= evt->plen;
	}

	/* Every HCI commands in the firmware file has its correspond event.
	 * If event is not found or remain is smaller than zero, the firmware
	 * file is corrupted.
	 */
	if (!evt || !evt_param || remain < 0) {
		BT_ERR("%s Intel fw corrupted: invalid evt read", hdev->name);
		return -EFAULT;
	}

	skb = __hci_cmd_sync_ev(hdev, le16_to_cpu(cmd->opcode), cmd->plen,
				cmd_param, evt->evt, HCI_INIT_TIMEOUT);
	if (IS_ERR(skb)) {
		BT_ERR("%s sending Intel patch command (0x%4.4x) failed (%ld)",
		       hdev->name, cmd->opcode, PTR_ERR(skb));
		return PTR_ERR(skb);
	}

	/* It ensures that the returned event matches the event data read from
	 * the firmware file. At fist, it checks the length and then
	 * the contents of the event.
	 */
	if (skb->len != evt->plen) {
		BT_ERR("%s mismatch event length (opcode 0x%4.4x)", hdev->name,
		       le16_to_cpu(cmd->opcode));
		kfree_skb(skb);
		return -EFAULT;
	}

	if (memcmp(skb->data, evt_param, evt->plen)) {
		BT_ERR("%s mismatch event parameter (opcode 0x%4.4x)",
		       hdev->name, le16_to_cpu(cmd->opcode));
		kfree_skb(skb);
		return -EFAULT;
	}
	kfree_skb(skb);

	return 0;
}

static int btusb_setup_intel(struct hci_dev *hdev)
{
	struct sk_buff *skb;
	const struct firmware *fw;
	const u8 *fw_ptr;
	int disable_patch, err;
	struct intel_version ver;

	BT_DBG("%s", hdev->name);

	/* The controller has a bug with the first HCI command sent to it
	 * returning number of completed commands as zero. This would stall the
	 * command processing in the Bluetooth core.
	 *
	 * As a workaround, send HCI Reset command first which will reset the
	 * number of completed commands and allow normal command processing
	 * from now on.
	 */
	skb = __hci_cmd_sync(hdev, HCI_OP_RESET, 0, NULL, HCI_INIT_TIMEOUT);
	if (IS_ERR(skb)) {
		BT_ERR("%s sending initial HCI reset command failed (%ld)",
		       hdev->name, PTR_ERR(skb));
		return PTR_ERR(skb);
	}
	kfree_skb(skb);

	/* Read Intel specific controller version first to allow selection of
	 * which firmware file to load.
	 *
	 * The returned information are hardware variant and revision plus
	 * firmware variant, revision and build number.
	 */
	err = btintel_read_version(hdev, &ver);
	if (err)
		return err;

	bt_dev_info(hdev, "read Intel version: %02x%02x%02x%02x%02x%02x%02x%02x%02x",
		    ver.hw_platform, ver.hw_variant, ver.hw_revision,
		    ver.fw_variant,  ver.fw_revision, ver.fw_build_num,
		    ver.fw_build_ww, ver.fw_build_yy, ver.fw_patch_num);

	/* fw_patch_num indicates the version of patch the device currently
	 * have. If there is no patch data in the device, it is always 0x00.
	 * So, if it is other than 0x00, no need to patch the device again.
	 */
	if (ver.fw_patch_num) {
		bt_dev_info(hdev, "Intel device is already patched. "
			    "patch num: %02x", ver.fw_patch_num);
		goto complete;
	}

	/* Opens the firmware patch file based on the firmware version read
	 * from the controller. If it fails to open the matching firmware
	 * patch file, it tries to open the default firmware patch file.
	 * If no patch file is found, allow the device to operate without
	 * a patch.
	 */
	fw = btusb_setup_intel_get_fw(hdev, &ver);
	if (!fw)
		goto complete;
	fw_ptr = fw->data;

	/* Enable the manufacturer mode of the controller.
	 * Only while this mode is enabled, the driver can download the
	 * firmware patch data and configuration parameters.
	 */
	err = btintel_enter_mfg(hdev);
	if (err) {
		release_firmware(fw);
		return err;
	}

	disable_patch = 1;

	/* The firmware data file consists of list of Intel specific HCI
	 * commands and its expected events. The first byte indicates the
	 * type of the message, either HCI command or HCI event.
	 *
	 * It reads the command and its expected event from the firmware file,
	 * and send to the controller. Once __hci_cmd_sync_ev() returns,
	 * the returned event is compared with the event read from the firmware
	 * file and it will continue until all the messages are downloaded to
	 * the controller.
	 *
	 * Once the firmware patching is completed successfully,
	 * the manufacturer mode is disabled with reset and activating the
	 * downloaded patch.
	 *
	 * If the firmware patching fails, the manufacturer mode is
	 * disabled with reset and deactivating the patch.
	 *
	 * If the default patch file is used, no reset is done when disabling
	 * the manufacturer.
	 */
	while (fw->size > fw_ptr - fw->data) {
		int ret;

		ret = btusb_setup_intel_patching(hdev, fw, &fw_ptr,
						 &disable_patch);
		if (ret < 0)
			goto exit_mfg_deactivate;
	}

	release_firmware(fw);

	if (disable_patch)
		goto exit_mfg_disable;

	/* Patching completed successfully and disable the manufacturer mode
	 * with reset and activate the downloaded firmware patches.
	 */
	err = btintel_exit_mfg(hdev, true, true);
	if (err)
		return err;

	bt_dev_info(hdev, "Intel firmware patch completed and activated");

	goto complete;

exit_mfg_disable:
	/* Disable the manufacturer mode without reset */
	err = btintel_exit_mfg(hdev, false, false);
	if (err)
		return err;

	bt_dev_info(hdev, "Intel firmware patch completed");

	goto complete;

exit_mfg_deactivate:
	release_firmware(fw);

	/* Patching failed. Disable the manufacturer mode with reset and
	 * deactivate the downloaded firmware patches.
	 */
	err = btintel_exit_mfg(hdev, true, false);
	if (err)
		return err;

	bt_dev_info(hdev, "Intel firmware patch completed and deactivated");

complete:
	/* Set the event mask for Intel specific vendor events. This enables
	 * a few extra events that are useful during general operation.
	 */
	btintel_set_event_mask_mfg(hdev, false);

	btintel_check_bdaddr(hdev);
	return 0;
}

static int inject_cmd_complete(struct hci_dev *hdev, __u16 opcode)
{
	struct sk_buff *skb;
	struct hci_event_hdr *hdr;
	struct hci_ev_cmd_complete *evt;

	skb = bt_skb_alloc(sizeof(*hdr) + sizeof(*evt) + 1, GFP_ATOMIC);
	if (!skb)
		return -ENOMEM;

	hdr = skb_put(skb, sizeof(*hdr));
	hdr->evt = HCI_EV_CMD_COMPLETE;
	hdr->plen = sizeof(*evt) + 1;

	evt = skb_put(skb, sizeof(*evt));
	evt->ncmd = 0x01;
	evt->opcode = cpu_to_le16(opcode);

	skb_put_u8(skb, 0x00);

	hci_skb_pkt_type(skb) = HCI_EVENT_PKT;

	return hci_recv_frame(hdev, skb);
}

static int btusb_recv_bulk_intel(struct btusb_data *data, void *buffer,
				 int count)
{
	/* When the device is in bootloader mode, then it can send
	 * events via the bulk endpoint. These events are treated the
	 * same way as the ones received from the interrupt endpoint.
	 */
	if (test_bit(BTUSB_BOOTLOADER, &data->flags))
		return btusb_recv_intr(data, buffer, count);

	return btusb_recv_bulk(data, buffer, count);
}

static void btusb_intel_bootup(struct btusb_data *data, const void *ptr,
			       unsigned int len)
{
	const struct intel_bootup *evt = ptr;

	if (len != sizeof(*evt))
		return;

	if (test_and_clear_bit(BTUSB_BOOTING, &data->flags)) {
		smp_mb__after_atomic();
		wake_up_bit(&data->flags, BTUSB_BOOTING);
	}
}

static void btusb_intel_secure_send_result(struct btusb_data *data,
					   const void *ptr, unsigned int len)
{
	const struct intel_secure_send_result *evt = ptr;

	if (len != sizeof(*evt))
		return;

	if (evt->result)
		set_bit(BTUSB_FIRMWARE_FAILED, &data->flags);

	if (test_and_clear_bit(BTUSB_DOWNLOADING, &data->flags) &&
	    test_bit(BTUSB_FIRMWARE_LOADED, &data->flags)) {
		smp_mb__after_atomic();
		wake_up_bit(&data->flags, BTUSB_DOWNLOADING);
	}
}

static int btusb_recv_event_intel(struct hci_dev *hdev, struct sk_buff *skb)
{
	struct btusb_data *data = hci_get_drvdata(hdev);

	if (test_bit(BTUSB_BOOTLOADER, &data->flags)) {
		struct hci_event_hdr *hdr = (void *)skb->data;

		if (skb->len > HCI_EVENT_HDR_SIZE && hdr->evt == 0xff &&
		    hdr->plen > 0) {
			const void *ptr = skb->data + HCI_EVENT_HDR_SIZE + 1;
			unsigned int len = skb->len - HCI_EVENT_HDR_SIZE - 1;

			switch (skb->data[2]) {
			case 0x02:
				/* When switching to the operational firmware
				 * the device sends a vendor specific event
				 * indicating that the bootup completed.
				 */
				btusb_intel_bootup(data, ptr, len);
				break;
			case 0x06:
				/* When the firmware loading completes the
				 * device sends out a vendor specific event
				 * indicating the result of the firmware
				 * loading.
				 */
				btusb_intel_secure_send_result(data, ptr, len);
				break;
			}
		}
	}

	return hci_recv_frame(hdev, skb);
}

static int btusb_send_frame_intel(struct hci_dev *hdev, struct sk_buff *skb)
{
	struct btusb_data *data = hci_get_drvdata(hdev);
	struct urb *urb;

	BT_DBG("%s", hdev->name);

	switch (hci_skb_pkt_type(skb)) {
	case HCI_COMMAND_PKT:
		if (test_bit(BTUSB_BOOTLOADER, &data->flags)) {
			struct hci_command_hdr *cmd = (void *)skb->data;
			__u16 opcode = le16_to_cpu(cmd->opcode);

			/* When in bootloader mode and the command 0xfc09
			 * is received, it needs to be send down the
			 * bulk endpoint. So allocate a bulk URB instead.
			 */
			if (opcode == 0xfc09)
				urb = alloc_bulk_urb(hdev, skb);
			else
				urb = alloc_ctrl_urb(hdev, skb);

			/* When the 0xfc01 command is issued to boot into
			 * the operational firmware, it will actually not
			 * send a command complete event. To keep the flow
			 * control working inject that event here.
			 */
			if (opcode == 0xfc01)
				inject_cmd_complete(hdev, opcode);
		} else {
			urb = alloc_ctrl_urb(hdev, skb);
		}
		if (IS_ERR(urb))
			return PTR_ERR(urb);

		hdev->stat.cmd_tx++;
		return submit_or_queue_tx_urb(hdev, urb);

	case HCI_ACLDATA_PKT:
		urb = alloc_bulk_urb(hdev, skb);
		if (IS_ERR(urb))
			return PTR_ERR(urb);

		hdev->stat.acl_tx++;
		return submit_or_queue_tx_urb(hdev, urb);

	case HCI_SCODATA_PKT:
		if (hci_conn_num(hdev, SCO_LINK) < 1)
			return -ENODEV;

		urb = alloc_isoc_urb(hdev, skb);
		if (IS_ERR(urb))
			return PTR_ERR(urb);

		hdev->stat.sco_tx++;
		return submit_tx_urb(hdev, urb);
	}

	return -EILSEQ;
}

static int btusb_setup_intel_new(struct hci_dev *hdev)
{
	struct btusb_data *data = hci_get_drvdata(hdev);
	struct intel_version ver;
	struct intel_boot_params params;
	const struct firmware *fw;
	u32 boot_param;
	char fwname[64];
	ktime_t calltime, delta, rettime;
	unsigned long long duration;
	int err;

	BT_DBG("%s", hdev->name);

	/* Set the default boot parameter to 0x0 and it is updated to
	 * SKU specific boot parameter after reading Intel_Write_Boot_Params
	 * command while downloading the firmware.
	 */
	boot_param = 0x00000000;

	calltime = ktime_get();

	/* Read the Intel version information to determine if the device
	 * is in bootloader mode or if it already has operational firmware
	 * loaded.
	 */
	err = btintel_read_version(hdev, &ver);
	if (err)
		return err;

	/* The hardware platform number has a fixed value of 0x37 and
	 * for now only accept this single value.
	 */
	if (ver.hw_platform != 0x37) {
		BT_ERR("%s: Unsupported Intel hardware platform (%u)",
		       hdev->name, ver.hw_platform);
		return -EINVAL;
	}

	/* Check for supported iBT hardware variants of this firmware
	 * loading method.
	 *
	 * This check has been put in place to ensure correct forward
	 * compatibility options when newer hardware variants come along.
	 */
	switch (ver.hw_variant) {
	case 0x0b:	/* SfP */
	case 0x0c:	/* WsP */
	case 0x11:	/* JfP */
	case 0x12:	/* ThP */
		break;
	default:
		BT_ERR("%s: Unsupported Intel hardware variant (%u)",
		       hdev->name, ver.hw_variant);
		return -EINVAL;
	}

	btintel_version_info(hdev, &ver);

	/* The firmware variant determines if the device is in bootloader
	 * mode or is running operational firmware. The value 0x06 identifies
	 * the bootloader and the value 0x23 identifies the operational
	 * firmware.
	 *
	 * When the operational firmware is already present, then only
	 * the check for valid Bluetooth device address is needed. This
	 * determines if the device will be added as configured or
	 * unconfigured controller.
	 *
	 * It is not possible to use the Secure Boot Parameters in this
	 * case since that command is only available in bootloader mode.
	 */
	if (ver.fw_variant == 0x23) {
		clear_bit(BTUSB_BOOTLOADER, &data->flags);
		btintel_check_bdaddr(hdev);
		return 0;
	}

	/* If the device is not in bootloader mode, then the only possible
	 * choice is to return an error and abort the device initialization.
	 */
	if (ver.fw_variant != 0x06) {
		BT_ERR("%s: Unsupported Intel firmware variant (%u)",
		       hdev->name, ver.fw_variant);
		return -ENODEV;
	}

	/* Read the secure boot parameters to identify the operating
	 * details of the bootloader.
	 */
	err = btintel_read_boot_params(hdev, &params);
	if (err)
		return err;

	/* It is required that every single firmware fragment is acknowledged
	 * with a command complete event. If the boot parameters indicate
	 * that this bootloader does not send them, then abort the setup.
	 */
	if (params.limited_cce != 0x00) {
		BT_ERR("%s: Unsupported Intel firmware loading method (%u)",
		       hdev->name, params.limited_cce);
		return -EINVAL;
	}

	/* If the OTP has no valid Bluetooth device address, then there will
	 * also be no valid address for the operational firmware.
	 */
	if (!bacmp(&params.otp_bdaddr, BDADDR_ANY)) {
		bt_dev_info(hdev, "No device address configured");
		set_bit(HCI_QUIRK_INVALID_BDADDR, &hdev->quirks);
	}

	/* With this Intel bootloader only the hardware variant and device
	 * revision information are used to select the right firmware for SfP
	 * and WsP.
	 *
	 * The firmware filename is ibt-<hw_variant>-<dev_revid>.sfi.
	 *
	 * Currently the supported hardware variants are:
	 *   11 (0x0b) for iBT3.0 (LnP/SfP)
	 *   12 (0x0c) for iBT3.5 (WsP)
	 *
	 * For ThP/JfP and for future SKU's, the FW name varies based on HW
	 * variant, HW revision and FW revision, as these are dependent on CNVi
	 * and RF Combination.
	 *
	 *   17 (0x11) for iBT3.5 (JfP)
	 *   18 (0x12) for iBT3.5 (ThP)
	 *
	 * The firmware file name for these will be
	 * ibt-<hw_variant>-<hw_revision>-<fw_revision>.sfi.
	 *
	 */
	switch (ver.hw_variant) {
	case 0x0b:	/* SfP */
	case 0x0c:	/* WsP */
		snprintf(fwname, sizeof(fwname), "intel/ibt-%u-%u.sfi",
			 le16_to_cpu(ver.hw_variant),
			 le16_to_cpu(params.dev_revid));
		break;
	case 0x11:	/* JfP */
	case 0x12:	/* ThP */
		snprintf(fwname, sizeof(fwname), "intel/ibt-%u-%u-%u.sfi",
			 le16_to_cpu(ver.hw_variant),
			 le16_to_cpu(ver.hw_revision),
			 le16_to_cpu(ver.fw_revision));
		break;
	default:
		BT_ERR("%s: Unsupported Intel firmware naming", hdev->name);
		return -EINVAL;
	}

	err = request_firmware(&fw, fwname, &hdev->dev);
	if (err < 0) {
		BT_ERR("%s: Failed to load Intel firmware file (%d)",
		       hdev->name, err);
		return err;
	}

	bt_dev_info(hdev, "Found device firmware: %s", fwname);

	/* Save the DDC file name for later use to apply once the firmware
	 * downloading is done.
	 */
	switch (ver.hw_variant) {
	case 0x0b:	/* SfP */
	case 0x0c:	/* WsP */
		snprintf(fwname, sizeof(fwname), "intel/ibt-%u-%u.ddc",
			 le16_to_cpu(ver.hw_variant),
			 le16_to_cpu(params.dev_revid));
		break;
	case 0x11:	/* JfP */
	case 0x12:	/* ThP */
		snprintf(fwname, sizeof(fwname), "intel/ibt-%u-%u-%u.ddc",
			 le16_to_cpu(ver.hw_variant),
			 le16_to_cpu(ver.hw_revision),
			 le16_to_cpu(ver.fw_revision));
		break;
	default:
		BT_ERR("%s: Unsupported Intel firmware naming", hdev->name);
		return -EINVAL;
	}

	if (fw->size < 644) {
		BT_ERR("%s: Invalid size of firmware file (%zu)",
		       hdev->name, fw->size);
		err = -EBADF;
		goto done;
	}

	set_bit(BTUSB_DOWNLOADING, &data->flags);

	/* Start firmware downloading and get boot parameter */
	err = btintel_download_firmware(hdev, fw, &boot_param);
	if (err < 0)
		goto done;

	set_bit(BTUSB_FIRMWARE_LOADED, &data->flags);

	bt_dev_info(hdev, "Waiting for firmware download to complete");

	/* Before switching the device into operational mode and with that
	 * booting the loaded firmware, wait for the bootloader notification
	 * that all fragments have been successfully received.
	 *
	 * When the event processing receives the notification, then the
	 * BTUSB_DOWNLOADING flag will be cleared.
	 *
	 * The firmware loading should not take longer than 5 seconds
	 * and thus just timeout if that happens and fail the setup
	 * of this device.
	 */
	err = wait_on_bit_timeout(&data->flags, BTUSB_DOWNLOADING,
				  TASK_INTERRUPTIBLE,
				  msecs_to_jiffies(5000));
	if (err == -EINTR) {
		BT_ERR("%s: Firmware loading interrupted", hdev->name);
		goto done;
	}

	if (err) {
		BT_ERR("%s: Firmware loading timeout", hdev->name);
		err = -ETIMEDOUT;
		goto done;
	}

	if (test_bit(BTUSB_FIRMWARE_FAILED, &data->flags)) {
		BT_ERR("%s: Firmware loading failed", hdev->name);
		err = -ENOEXEC;
		goto done;
	}

	rettime = ktime_get();
	delta = ktime_sub(rettime, calltime);
	duration = (unsigned long long) ktime_to_ns(delta) >> 10;

	bt_dev_info(hdev, "Firmware loaded in %llu usecs", duration);

done:
	release_firmware(fw);

	if (err < 0)
		return err;

	calltime = ktime_get();

	set_bit(BTUSB_BOOTING, &data->flags);

	err = btintel_send_intel_reset(hdev, boot_param);
	if (err)
		return err;

	/* The bootloader will not indicate when the device is ready. This
	 * is done by the operational firmware sending bootup notification.
	 *
	 * Booting into operational firmware should not take longer than
	 * 1 second. However if that happens, then just fail the setup
	 * since something went wrong.
	 */
	bt_dev_info(hdev, "Waiting for device to boot");

	err = wait_on_bit_timeout(&data->flags, BTUSB_BOOTING,
				  TASK_INTERRUPTIBLE,
				  msecs_to_jiffies(1000));

	if (err == -EINTR) {
		BT_ERR("%s: Device boot interrupted", hdev->name);
		return -EINTR;
	}

	if (err) {
		BT_ERR("%s: Device boot timeout", hdev->name);
		return -ETIMEDOUT;
	}

	rettime = ktime_get();
	delta = ktime_sub(rettime, calltime);
	duration = (unsigned long long) ktime_to_ns(delta) >> 10;

	bt_dev_info(hdev, "Device booted in %llu usecs", duration);

	clear_bit(BTUSB_BOOTLOADER, &data->flags);

	/* Once the device is running in operational mode, it needs to apply
	 * the device configuration (DDC) parameters.
	 *
	 * The device can work without DDC parameters, so even if it fails
	 * to load the file, no need to fail the setup.
	 */
	btintel_load_ddc_config(hdev, fwname);

	/* Set the event mask for Intel specific vendor events. This enables
	 * a few extra events that are useful during general operation. It
	 * does not enable any debugging related events.
	 *
	 * The device will function correctly without these events enabled
	 * and thus no need to fail the setup.
	 */
	btintel_set_event_mask(hdev, false);

	return 0;
}

static int btusb_shutdown_intel(struct hci_dev *hdev)
{
	struct sk_buff *skb;
	long ret;

	/* Some platforms have an issue with BT LED when the interface is
	 * down or BT radio is turned off, which takes 5 seconds to BT LED
	 * goes off. This command turns off the BT LED immediately.
	 */
	skb = __hci_cmd_sync(hdev, 0xfc3f, 0, NULL, HCI_INIT_TIMEOUT);
	if (IS_ERR(skb)) {
		ret = PTR_ERR(skb);
		BT_ERR("%s: turning off Intel device LED failed (%ld)",
		       hdev->name, ret);
		return ret;
	}
	kfree_skb(skb);

	return 0;
}

#ifdef CONFIG_PM
/* Configure an out-of-band gpio as wake-up pin, if specified in device tree */
static int marvell_config_oob_wake(struct hci_dev *hdev)
{
	struct sk_buff *skb;
	struct btusb_data *data = hci_get_drvdata(hdev);
	struct device *dev = &data->udev->dev;
	u16 pin, gap, opcode;
	int ret;
	u8 cmd[5];

	/* Move on if no wakeup pin specified */
	if (of_property_read_u16(dev->of_node, "marvell,wakeup-pin", &pin) ||
	    of_property_read_u16(dev->of_node, "marvell,wakeup-gap-ms", &gap))
		return 0;

	/* Vendor specific command to configure a GPIO as wake-up pin */
	opcode = hci_opcode_pack(0x3F, 0x59);
	cmd[0] = opcode & 0xFF;
	cmd[1] = opcode >> 8;
	cmd[2] = 2; /* length of parameters that follow */
	cmd[3] = pin;
	cmd[4] = gap; /* time in ms, for which wakeup pin should be asserted */

	skb = bt_skb_alloc(sizeof(cmd), GFP_KERNEL);
	if (!skb) {
		bt_dev_err(hdev, "%s: No memory\n", __func__);
		return -ENOMEM;
	}

	skb_put_data(skb, cmd, sizeof(cmd));
	hci_skb_pkt_type(skb) = HCI_COMMAND_PKT;

	ret = btusb_send_frame(hdev, skb);
	if (ret) {
		bt_dev_err(hdev, "%s: configuration failed\n", __func__);
		kfree_skb(skb);
		return ret;
	}

	return 0;
}
#endif

static int btusb_set_bdaddr_marvell(struct hci_dev *hdev,
				    const bdaddr_t *bdaddr)
{
	struct sk_buff *skb;
	u8 buf[8];
	long ret;

	buf[0] = 0xfe;
	buf[1] = sizeof(bdaddr_t);
	memcpy(buf + 2, bdaddr, sizeof(bdaddr_t));

	skb = __hci_cmd_sync(hdev, 0xfc22, sizeof(buf), buf, HCI_INIT_TIMEOUT);
	if (IS_ERR(skb)) {
		ret = PTR_ERR(skb);
		bt_dev_err(hdev, "changing Marvell device address failed (%ld)",
			   ret);
		return ret;
	}
	kfree_skb(skb);

	return 0;
}

static int btusb_set_bdaddr_ath3012(struct hci_dev *hdev,
				    const bdaddr_t *bdaddr)
{
	struct sk_buff *skb;
	u8 buf[10];
	long ret;

	buf[0] = 0x01;
	buf[1] = 0x01;
	buf[2] = 0x00;
	buf[3] = sizeof(bdaddr_t);
	memcpy(buf + 4, bdaddr, sizeof(bdaddr_t));

	skb = __hci_cmd_sync(hdev, 0xfc0b, sizeof(buf), buf, HCI_INIT_TIMEOUT);
	if (IS_ERR(skb)) {
		ret = PTR_ERR(skb);
		bt_dev_err(hdev, "Change address command failed (%ld)", ret);
		return ret;
	}
	kfree_skb(skb);

	return 0;
}

#define QCA_DFU_PACKET_LEN	4096

#define QCA_GET_TARGET_VERSION	0x09
#define QCA_CHECK_STATUS	0x05
#define QCA_DFU_DOWNLOAD	0x01

#define QCA_SYSCFG_UPDATED	0x40
#define QCA_PATCH_UPDATED	0x80
#define QCA_DFU_TIMEOUT		3000

struct qca_version {
	__le32	rom_version;
	__le32	patch_version;
	__le32	ram_version;
	__le32	ref_clock;
	__u8	reserved[4];
} __packed;

struct qca_rampatch_version {
	__le16	rom_version;
	__le16	patch_version;
} __packed;

struct qca_device_info {
	u32	rom_version;
	u8	rampatch_hdr;	/* length of header in rampatch */
	u8	nvm_hdr;	/* length of header in NVM */
	u8	ver_offset;	/* offset of version structure in rampatch */
};

static const struct qca_device_info qca_devices_table[] = {
	{ 0x00000100, 20, 4, 10 }, /* Rome 1.0 */
	{ 0x00000101, 20, 4, 10 }, /* Rome 1.1 */
	{ 0x00000200, 28, 4, 18 }, /* Rome 2.0 */
	{ 0x00000201, 28, 4, 18 }, /* Rome 2.1 */
	{ 0x00000300, 28, 4, 18 }, /* Rome 3.0 */
	{ 0x00000302, 28, 4, 18 }, /* Rome 3.2 */
};

static int btusb_qca_send_vendor_req(struct hci_dev *hdev, u8 request,
				     void *data, u16 size)
{
	struct btusb_data *btdata = hci_get_drvdata(hdev);
	struct usb_device *udev = btdata->udev;
	int pipe, err;
	u8 *buf;

	buf = kmalloc(size, GFP_KERNEL);
	if (!buf)
		return -ENOMEM;

	/* Found some of USB hosts have IOT issues with ours so that we should
	 * not wait until HCI layer is ready.
	 */
	pipe = usb_rcvctrlpipe(udev, 0);
	err = usb_control_msg(udev, pipe, request, USB_TYPE_VENDOR | USB_DIR_IN,
			      0, 0, buf, size, USB_CTRL_SET_TIMEOUT);
	if (err < 0) {
		bt_dev_err(hdev, "Failed to access otp area (%d)", err);
		goto done;
	}

	memcpy(data, buf, size);

done:
	kfree(buf);

	return err;
}

static int btusb_setup_qca_download_fw(struct hci_dev *hdev,
				       const struct firmware *firmware,
				       size_t hdr_size)
{
	struct btusb_data *btdata = hci_get_drvdata(hdev);
	struct usb_device *udev = btdata->udev;
	size_t count, size, sent = 0;
	int pipe, len, err;
	u8 *buf;

	buf = kmalloc(QCA_DFU_PACKET_LEN, GFP_KERNEL);
	if (!buf)
		return -ENOMEM;

	count = firmware->size;

	size = min_t(size_t, count, hdr_size);
	memcpy(buf, firmware->data, size);

	/* USB patches should go down to controller through USB path
	 * because binary format fits to go down through USB channel.
	 * USB control path is for patching headers and USB bulk is for
	 * patch body.
	 */
	pipe = usb_sndctrlpipe(udev, 0);
	err = usb_control_msg(udev, pipe, QCA_DFU_DOWNLOAD, USB_TYPE_VENDOR,
			      0, 0, buf, size, USB_CTRL_SET_TIMEOUT);
	if (err < 0) {
		bt_dev_err(hdev, "Failed to send headers (%d)", err);
		goto done;
	}

	sent += size;
	count -= size;

	while (count) {
		size = min_t(size_t, count, QCA_DFU_PACKET_LEN);

		memcpy(buf, firmware->data + sent, size);

		pipe = usb_sndbulkpipe(udev, 0x02);
		err = usb_bulk_msg(udev, pipe, buf, size, &len,
				   QCA_DFU_TIMEOUT);
		if (err < 0) {
			bt_dev_err(hdev, "Failed to send body at %zd of %zd (%d)",
				   sent, firmware->size, err);
			break;
		}

		if (size != len) {
			bt_dev_err(hdev, "Failed to get bulk buffer");
			err = -EILSEQ;
			break;
		}

		sent  += size;
		count -= size;
	}

done:
	kfree(buf);
	return err;
}

static int btusb_setup_qca_load_rampatch(struct hci_dev *hdev,
					 struct qca_version *ver,
					 const struct qca_device_info *info)
{
	struct qca_rampatch_version *rver;
	const struct firmware *fw;
	u32 ver_rom, ver_patch;
	u16 rver_rom, rver_patch;
	char fwname[64];
	int err;

	ver_rom = le32_to_cpu(ver->rom_version);
	ver_patch = le32_to_cpu(ver->patch_version);

	snprintf(fwname, sizeof(fwname), "qca/rampatch_usb_%08x.bin", ver_rom);

	err = request_firmware(&fw, fwname, &hdev->dev);
	if (err) {
		bt_dev_err(hdev, "failed to request rampatch file: %s (%d)",
			   fwname, err);
		return err;
	}

	bt_dev_info(hdev, "using rampatch file: %s", fwname);

	rver = (struct qca_rampatch_version *)(fw->data + info->ver_offset);
	rver_rom = le16_to_cpu(rver->rom_version);
	rver_patch = le16_to_cpu(rver->patch_version);

	bt_dev_info(hdev, "QCA: patch rome 0x%x build 0x%x, "
		    "firmware rome 0x%x build 0x%x",
		    rver_rom, rver_patch, ver_rom, ver_patch);

	if (rver_rom != ver_rom || rver_patch <= ver_patch) {
		bt_dev_err(hdev, "rampatch file version did not match with firmware");
		err = -EINVAL;
		goto done;
	}

	err = btusb_setup_qca_download_fw(hdev, fw, info->rampatch_hdr);

done:
	release_firmware(fw);

	return err;
}

static int btusb_setup_qca_load_nvm(struct hci_dev *hdev,
				    struct qca_version *ver,
				    const struct qca_device_info *info)
{
	const struct firmware *fw;
	char fwname[64];
	int err;

	snprintf(fwname, sizeof(fwname), "qca/nvm_usb_%08x.bin",
		 le32_to_cpu(ver->rom_version));

	err = request_firmware(&fw, fwname, &hdev->dev);
	if (err) {
		bt_dev_err(hdev, "failed to request NVM file: %s (%d)",
			   fwname, err);
		return err;
	}

	bt_dev_info(hdev, "using NVM file: %s", fwname);

	err = btusb_setup_qca_download_fw(hdev, fw, info->nvm_hdr);

	release_firmware(fw);

	return err;
}

static int btusb_setup_qca(struct hci_dev *hdev)
{
	const struct qca_device_info *info = NULL;
	struct qca_version ver;
	u32 ver_rom;
	u8 status;
	int i, err;

	err = btusb_qca_send_vendor_req(hdev, QCA_GET_TARGET_VERSION, &ver,
					sizeof(ver));
	if (err < 0)
		return err;

	ver_rom = le32_to_cpu(ver.rom_version);
	for (i = 0; i < ARRAY_SIZE(qca_devices_table); i++) {
		if (ver_rom == qca_devices_table[i].rom_version)
			info = &qca_devices_table[i];
	}
	if (!info) {
		bt_dev_err(hdev, "don't support firmware rome 0x%x", ver_rom);
		return -ENODEV;
	}

	err = btusb_qca_send_vendor_req(hdev, QCA_CHECK_STATUS, &status,
					sizeof(status));
	if (err < 0)
		return err;

	if (!(status & QCA_PATCH_UPDATED)) {
		err = btusb_setup_qca_load_rampatch(hdev, &ver, info);
		if (err < 0)
			return err;
	}

	if (!(status & QCA_SYSCFG_UPDATED)) {
		err = btusb_setup_qca_load_nvm(hdev, &ver, info);
		if (err < 0)
			return err;
	}

	return 0;
}

#ifdef CONFIG_BT_HCIBTUSB_BCM
static inline int __set_diag_interface(struct hci_dev *hdev)
{
	struct btusb_data *data = hci_get_drvdata(hdev);
	struct usb_interface *intf = data->diag;
	int i;

	if (!data->diag)
		return -ENODEV;

	data->diag_tx_ep = NULL;
	data->diag_rx_ep = NULL;

	for (i = 0; i < intf->cur_altsetting->desc.bNumEndpoints; i++) {
		struct usb_endpoint_descriptor *ep_desc;

		ep_desc = &intf->cur_altsetting->endpoint[i].desc;

		if (!data->diag_tx_ep && usb_endpoint_is_bulk_out(ep_desc)) {
			data->diag_tx_ep = ep_desc;
			continue;
		}

		if (!data->diag_rx_ep && usb_endpoint_is_bulk_in(ep_desc)) {
			data->diag_rx_ep = ep_desc;
			continue;
		}
	}

	if (!data->diag_tx_ep || !data->diag_rx_ep) {
		bt_dev_err(hdev, "invalid diagnostic descriptors");
		return -ENODEV;
	}

	return 0;
}

static struct urb *alloc_diag_urb(struct hci_dev *hdev, bool enable)
{
	struct btusb_data *data = hci_get_drvdata(hdev);
	struct sk_buff *skb;
	struct urb *urb;
	unsigned int pipe;

	if (!data->diag_tx_ep)
		return ERR_PTR(-ENODEV);

	urb = usb_alloc_urb(0, GFP_KERNEL);
	if (!urb)
		return ERR_PTR(-ENOMEM);

	skb = bt_skb_alloc(2, GFP_KERNEL);
	if (!skb) {
		usb_free_urb(urb);
		return ERR_PTR(-ENOMEM);
	}

	skb_put_u8(skb, 0xf0);
	skb_put_u8(skb, enable);

	pipe = usb_sndbulkpipe(data->udev, data->diag_tx_ep->bEndpointAddress);

	usb_fill_bulk_urb(urb, data->udev, pipe,
			  skb->data, skb->len, btusb_tx_complete, skb);

	skb->dev = (void *)hdev;

	return urb;
}

static int btusb_bcm_set_diag(struct hci_dev *hdev, bool enable)
{
	struct btusb_data *data = hci_get_drvdata(hdev);
	struct urb *urb;

	if (!data->diag)
		return -ENODEV;

	if (!test_bit(HCI_RUNNING, &hdev->flags))
		return -ENETDOWN;

	urb = alloc_diag_urb(hdev, enable);
	if (IS_ERR(urb))
		return PTR_ERR(urb);

	return submit_or_queue_tx_urb(hdev, urb);
}
#endif

#ifdef CONFIG_PM
static irqreturn_t btusb_oob_wake_handler(int irq, void *priv)
{
	struct btusb_data *data = priv;

	pm_wakeup_event(&data->udev->dev, 0);
	pm_system_wakeup();

	/* Disable only if not already disabled (keep it balanced) */
	if (test_and_clear_bit(BTUSB_OOB_WAKE_ENABLED, &data->flags)) {
		disable_irq_nosync(irq);
		disable_irq_wake(irq);
	}
	return IRQ_HANDLED;
}

static const struct of_device_id btusb_match_table[] = {
	{ .compatible = "usb1286,204e" },
	{ }
};
MODULE_DEVICE_TABLE(of, btusb_match_table);

/* Use an oob wakeup pin? */
static int btusb_config_oob_wake(struct hci_dev *hdev)
{
	struct btusb_data *data = hci_get_drvdata(hdev);
	struct device *dev = &data->udev->dev;
	int irq, ret;

	clear_bit(BTUSB_OOB_WAKE_ENABLED, &data->flags);

	if (!of_match_device(btusb_match_table, dev))
		return 0;

	/* Move on if no IRQ specified */
	irq = of_irq_get_byname(dev->of_node, "wakeup");
	if (irq <= 0) {
		bt_dev_dbg(hdev, "%s: no OOB Wakeup IRQ in DT", __func__);
		return 0;
	}

	ret = devm_request_irq(&hdev->dev, irq, btusb_oob_wake_handler,
			       0, "OOB Wake-on-BT", data);
	if (ret) {
		bt_dev_err(hdev, "%s: IRQ request failed", __func__);
		return ret;
	}

	ret = device_init_wakeup(dev, true);
	if (ret) {
		bt_dev_err(hdev, "%s: failed to init_wakeup", __func__);
		return ret;
	}

	data->oob_wake_irq = irq;
	disable_irq(irq);
	bt_dev_info(hdev, "OOB Wake-on-BT configured at IRQ %u", irq);
	return 0;
}
#endif

static int btusb_probe(struct usb_interface *intf,
		       const struct usb_device_id *id)
{
	struct usb_endpoint_descriptor *ep_desc;
	struct btusb_data *data;
	struct hci_dev *hdev;
	unsigned ifnum_base;
	int i, err;

	BT_DBG("intf %p id %p", intf, id);

	/* interface numbers are hardcoded in the spec */
	if (intf->cur_altsetting->desc.bInterfaceNumber != 0) {
		if (!(id->driver_info & BTUSB_IFNUM_2))
			return -ENODEV;
		if (intf->cur_altsetting->desc.bInterfaceNumber != 2)
			return -ENODEV;
	}

	ifnum_base = intf->cur_altsetting->desc.bInterfaceNumber;

	if (!id->driver_info) {
		const struct usb_device_id *match;

		match = usb_match_id(intf, blacklist_table);
		if (match)
			id = match;
	}

	if (id->driver_info == BTUSB_IGNORE)
		return -ENODEV;

	if (id->driver_info & BTUSB_ATH3012) {
		struct usb_device *udev = interface_to_usbdev(intf);

		/* Old firmware would otherwise let ath3k driver load
		 * patch and sysconfig files
		 */
		if (le16_to_cpu(udev->descriptor.bcdDevice) <= 0x0001)
			return -ENODEV;
	}

	data = devm_kzalloc(&intf->dev, sizeof(*data), GFP_KERNEL);
	if (!data)
		return -ENOMEM;

	for (i = 0; i < intf->cur_altsetting->desc.bNumEndpoints; i++) {
		ep_desc = &intf->cur_altsetting->endpoint[i].desc;

		if (!data->intr_ep && usb_endpoint_is_int_in(ep_desc)) {
			data->intr_ep = ep_desc;
			continue;
		}

		if (!data->bulk_tx_ep && usb_endpoint_is_bulk_out(ep_desc)) {
			data->bulk_tx_ep = ep_desc;
			continue;
		}

		if (!data->bulk_rx_ep && usb_endpoint_is_bulk_in(ep_desc)) {
			data->bulk_rx_ep = ep_desc;
			continue;
		}
	}

	if (!data->intr_ep || !data->bulk_tx_ep || !data->bulk_rx_ep)
		return -ENODEV;

	if (id->driver_info & BTUSB_AMP) {
		data->cmdreq_type = USB_TYPE_CLASS | 0x01;
		data->cmdreq = 0x2b;
	} else {
		data->cmdreq_type = USB_TYPE_CLASS;
		data->cmdreq = 0x00;
	}

	data->udev = interface_to_usbdev(intf);
	data->intf = intf;

	INIT_WORK(&data->work, btusb_work);
	INIT_WORK(&data->waker, btusb_waker);
	init_usb_anchor(&data->deferred);
	init_usb_anchor(&data->tx_anchor);
	spin_lock_init(&data->txlock);

	init_usb_anchor(&data->intr_anchor);
	init_usb_anchor(&data->bulk_anchor);
	init_usb_anchor(&data->isoc_anchor);
	init_usb_anchor(&data->diag_anchor);
	spin_lock_init(&data->rxlock);

	if (id->driver_info & BTUSB_INTEL_NEW) {
		data->recv_event = btusb_recv_event_intel;
		data->recv_bulk = btusb_recv_bulk_intel;
		set_bit(BTUSB_BOOTLOADER, &data->flags);
	} else {
		data->recv_event = hci_recv_frame;
		data->recv_bulk = btusb_recv_bulk;
	}

	hdev = hci_alloc_dev();
	if (!hdev)
		return -ENOMEM;

	hdev->bus = HCI_USB;
	hci_set_drvdata(hdev, data);

	if (id->driver_info & BTUSB_AMP)
		hdev->dev_type = HCI_AMP;
	else
		hdev->dev_type = HCI_PRIMARY;

	data->hdev = hdev;

	SET_HCIDEV_DEV(hdev, &intf->dev);

	hdev->open   = btusb_open;
	hdev->close  = btusb_close;
	hdev->flush  = btusb_flush;
	hdev->send   = btusb_send_frame;
	hdev->notify = btusb_notify;

	if (dmi_check_system(btusb_needs_reset_resume_table))
		interface_to_usbdev(intf)->quirks |= USB_QUIRK_RESET_RESUME;

#ifdef CONFIG_PM
	err = btusb_config_oob_wake(hdev);
	if (err)
		goto out_free_dev;

	/* Marvell devices may need a specific chip configuration */
	if (id->driver_info & BTUSB_MARVELL && data->oob_wake_irq) {
		err = marvell_config_oob_wake(hdev);
		if (err)
			goto out_free_dev;
	}
#endif
	if (id->driver_info & BTUSB_CW6622)
		set_bit(HCI_QUIRK_BROKEN_STORED_LINK_KEY, &hdev->quirks);

	if (id->driver_info & BTUSB_BCM2045)
		set_bit(HCI_QUIRK_BROKEN_STORED_LINK_KEY, &hdev->quirks);

	if (id->driver_info & BTUSB_BCM92035)
		hdev->setup = btusb_setup_bcm92035;

#ifdef CONFIG_BT_HCIBTUSB_BCM
	if (id->driver_info & BTUSB_BCM_PATCHRAM) {
		hdev->manufacturer = 15;
		hdev->setup = btbcm_setup_patchram;
		hdev->set_diag = btusb_bcm_set_diag;
		hdev->set_bdaddr = btbcm_set_bdaddr;

		/* Broadcom LM_DIAG Interface numbers are hardcoded */
		data->diag = usb_ifnum_to_if(data->udev, ifnum_base + 2);
	}

	if (id->driver_info & BTUSB_BCM_APPLE) {
		hdev->manufacturer = 15;
		hdev->setup = btbcm_setup_apple;
		hdev->set_diag = btusb_bcm_set_diag;

		/* Broadcom LM_DIAG Interface numbers are hardcoded */
		data->diag = usb_ifnum_to_if(data->udev, ifnum_base + 2);
	}
#endif

	if (id->driver_info & BTUSB_INTEL) {
		hdev->manufacturer = 2;
		hdev->setup = btusb_setup_intel;
		hdev->shutdown = btusb_shutdown_intel;
		hdev->set_diag = btintel_set_diag_mfg;
		hdev->set_bdaddr = btintel_set_bdaddr;
		set_bit(HCI_QUIRK_STRICT_DUPLICATE_FILTER, &hdev->quirks);
		set_bit(HCI_QUIRK_SIMULTANEOUS_DISCOVERY, &hdev->quirks);
		set_bit(HCI_QUIRK_NON_PERSISTENT_DIAG, &hdev->quirks);
	}

	if (id->driver_info & BTUSB_INTEL_NEW) {
		hdev->manufacturer = 2;
		hdev->send = btusb_send_frame_intel;
		hdev->setup = btusb_setup_intel_new;
		hdev->hw_error = btintel_hw_error;
		hdev->set_diag = btintel_set_diag;
		hdev->set_bdaddr = btintel_set_bdaddr;
		set_bit(HCI_QUIRK_STRICT_DUPLICATE_FILTER, &hdev->quirks);
		set_bit(HCI_QUIRK_NON_PERSISTENT_DIAG, &hdev->quirks);
	}

	if (id->driver_info & BTUSB_MARVELL)
		hdev->set_bdaddr = btusb_set_bdaddr_marvell;

	if (id->driver_info & BTUSB_SWAVE) {
		set_bit(HCI_QUIRK_FIXUP_INQUIRY_MODE, &hdev->quirks);
		set_bit(HCI_QUIRK_BROKEN_LOCAL_COMMANDS, &hdev->quirks);
	}

	if (id->driver_info & BTUSB_INTEL_BOOT) {
		hdev->manufacturer = 2;
		set_bit(HCI_QUIRK_RAW_DEVICE, &hdev->quirks);
	}

	if (id->driver_info & BTUSB_ATH3012) {
		hdev->set_bdaddr = btusb_set_bdaddr_ath3012;
		set_bit(HCI_QUIRK_SIMULTANEOUS_DISCOVERY, &hdev->quirks);
		set_bit(HCI_QUIRK_STRICT_DUPLICATE_FILTER, &hdev->quirks);
	}

	if (id->driver_info & BTUSB_QCA_ROME) {
		data->setup_on_usb = btusb_setup_qca;
		hdev->set_bdaddr = btusb_set_bdaddr_ath3012;
	}

#ifdef CONFIG_BT_HCIBTUSB_RTL
	if (id->driver_info & BTUSB_REALTEK) {
		hdev->setup = btrtl_setup_realtek;

		/* Realtek devices lose their updated firmware over suspend,
		 * but the USB hub doesn't notice any status change.
		 * Explicitly request a device reset on resume.
		 */
		interface_to_usbdev(intf)->quirks |= USB_QUIRK_RESET_RESUME;
	}
#endif

	if (id->driver_info & BTUSB_AMP) {
		/* AMP controllers do not support SCO packets */
		data->isoc = NULL;
	} else {
		/* Interface orders are hardcoded in the specification */
		data->isoc = usb_ifnum_to_if(data->udev, ifnum_base + 1);
		data->isoc_ifnum = ifnum_base + 1;
	}

	if (!reset)
		set_bit(HCI_QUIRK_RESET_ON_CLOSE, &hdev->quirks);

	if (force_scofix || id->driver_info & BTUSB_WRONG_SCO_MTU) {
		if (!disable_scofix)
			set_bit(HCI_QUIRK_FIXUP_BUFFER_SIZE, &hdev->quirks);
	}

	if (id->driver_info & BTUSB_BROKEN_ISOC)
		data->isoc = NULL;

	if (id->driver_info & BTUSB_DIGIANSWER) {
		data->cmdreq_type = USB_TYPE_VENDOR;
		set_bit(HCI_QUIRK_RESET_ON_CLOSE, &hdev->quirks);
	}

	if (id->driver_info & BTUSB_CSR) {
		struct usb_device *udev = data->udev;
		u16 bcdDevice = le16_to_cpu(udev->descriptor.bcdDevice);

		/* Old firmware would otherwise execute USB reset */
		if (bcdDevice < 0x117)
			set_bit(HCI_QUIRK_RESET_ON_CLOSE, &hdev->quirks);

		/* Fake CSR devices with broken commands */
		if (bcdDevice <= 0x100 || bcdDevice == 0x134)
			hdev->setup = btusb_setup_csr;

		set_bit(HCI_QUIRK_SIMULTANEOUS_DISCOVERY, &hdev->quirks);
	}

	if (id->driver_info & BTUSB_SNIFFER) {
		struct usb_device *udev = data->udev;

		/* New sniffer firmware has crippled HCI interface */
		if (le16_to_cpu(udev->descriptor.bcdDevice) > 0x997)
			set_bit(HCI_QUIRK_RAW_DEVICE, &hdev->quirks);
	}

	if (id->driver_info & BTUSB_INTEL_BOOT) {
		/* A bug in the bootloader causes that interrupt interface is
		 * only enabled after receiving SetInterface(0, AltSetting=0).
		 */
		err = usb_set_interface(data->udev, 0, 0);
		if (err < 0) {
			BT_ERR("failed to set interface 0, alt 0 %d", err);
			goto out_free_dev;
		}
	}

	if (data->isoc) {
		err = usb_driver_claim_interface(&btusb_driver,
						 data->isoc, data);
		if (err < 0)
			goto out_free_dev;
	}

#ifdef CONFIG_BT_HCIBTUSB_BCM
	if (data->diag) {
		if (!usb_driver_claim_interface(&btusb_driver,
						data->diag, data))
			__set_diag_interface(hdev);
		else
			data->diag = NULL;
	}
#endif

	if (enable_autosuspend)
		usb_enable_autosuspend(data->udev);

	err = hci_register_dev(hdev);
	if (err < 0)
		goto out_free_dev;

	usb_set_intfdata(intf, data);

	return 0;

out_free_dev:
	hci_free_dev(hdev);
	return err;
}

static void btusb_disconnect(struct usb_interface *intf)
{
	struct btusb_data *data = usb_get_intfdata(intf);
	struct hci_dev *hdev;

	BT_DBG("intf %p", intf);

	if (!data)
		return;

	hdev = data->hdev;
	usb_set_intfdata(data->intf, NULL);

	if (data->isoc)
		usb_set_intfdata(data->isoc, NULL);

	if (data->diag)
		usb_set_intfdata(data->diag, NULL);

	hci_unregister_dev(hdev);

	if (intf == data->intf) {
		if (data->isoc)
			usb_driver_release_interface(&btusb_driver, data->isoc);
		if (data->diag)
			usb_driver_release_interface(&btusb_driver, data->diag);
	} else if (intf == data->isoc) {
		if (data->diag)
			usb_driver_release_interface(&btusb_driver, data->diag);
		usb_driver_release_interface(&btusb_driver, data->intf);
	} else if (intf == data->diag) {
		usb_driver_release_interface(&btusb_driver, data->intf);
		if (data->isoc)
			usb_driver_release_interface(&btusb_driver, data->isoc);
	}

	if (data->oob_wake_irq)
		device_init_wakeup(&data->udev->dev, false);

	hci_free_dev(hdev);
}

#ifdef CONFIG_PM
static int btusb_suspend(struct usb_interface *intf, pm_message_t message)
{
	struct btusb_data *data = usb_get_intfdata(intf);

	BT_DBG("intf %p", intf);

	if (data->suspend_count++)
		return 0;

	spin_lock_irq(&data->txlock);
	if (!(PMSG_IS_AUTO(message) && data->tx_in_flight)) {
		set_bit(BTUSB_SUSPENDING, &data->flags);
		spin_unlock_irq(&data->txlock);
	} else {
		spin_unlock_irq(&data->txlock);
		data->suspend_count--;
		return -EBUSY;
	}

	cancel_work_sync(&data->work);

	btusb_stop_traffic(data);
	usb_kill_anchored_urbs(&data->tx_anchor);

	if (data->oob_wake_irq && device_may_wakeup(&data->udev->dev)) {
		set_bit(BTUSB_OOB_WAKE_ENABLED, &data->flags);
		enable_irq_wake(data->oob_wake_irq);
		enable_irq(data->oob_wake_irq);
	}

	return 0;
}

static void play_deferred(struct btusb_data *data)
{
	struct urb *urb;
	int err;

	while ((urb = usb_get_from_anchor(&data->deferred))) {
		usb_anchor_urb(urb, &data->tx_anchor);

		err = usb_submit_urb(urb, GFP_ATOMIC);
		if (err < 0) {
			if (err != -EPERM && err != -ENODEV)
				BT_ERR("%s urb %p submission failed (%d)",
				       data->hdev->name, urb, -err);
			kfree(urb->setup_packet);
			usb_unanchor_urb(urb);
			usb_free_urb(urb);
			break;
		}

		data->tx_in_flight++;
		usb_free_urb(urb);
	}

	/* Cleanup the rest deferred urbs. */
	while ((urb = usb_get_from_anchor(&data->deferred))) {
		kfree(urb->setup_packet);
		usb_free_urb(urb);
	}
}

static int btusb_resume(struct usb_interface *intf)
{
	struct btusb_data *data = usb_get_intfdata(intf);
	struct hci_dev *hdev = data->hdev;
	int err = 0;

	BT_DBG("intf %p", intf);

	if (--data->suspend_count)
		return 0;

	/* Disable only if not already disabled (keep it balanced) */
	if (test_and_clear_bit(BTUSB_OOB_WAKE_ENABLED, &data->flags)) {
		disable_irq(data->oob_wake_irq);
		disable_irq_wake(data->oob_wake_irq);
	}

	if (!test_bit(HCI_RUNNING, &hdev->flags))
		goto done;

	if (test_bit(BTUSB_INTR_RUNNING, &data->flags)) {
		err = btusb_submit_intr_urb(hdev, GFP_NOIO);
		if (err < 0) {
			clear_bit(BTUSB_INTR_RUNNING, &data->flags);
			goto failed;
		}
	}

	if (test_bit(BTUSB_BULK_RUNNING, &data->flags)) {
		err = btusb_submit_bulk_urb(hdev, GFP_NOIO);
		if (err < 0) {
			clear_bit(BTUSB_BULK_RUNNING, &data->flags);
			goto failed;
		}

		btusb_submit_bulk_urb(hdev, GFP_NOIO);
	}

	if (test_bit(BTUSB_ISOC_RUNNING, &data->flags)) {
		if (btusb_submit_isoc_urb(hdev, GFP_NOIO) < 0)
			clear_bit(BTUSB_ISOC_RUNNING, &data->flags);
		else
			btusb_submit_isoc_urb(hdev, GFP_NOIO);
	}

	spin_lock_irq(&data->txlock);
	play_deferred(data);
	clear_bit(BTUSB_SUSPENDING, &data->flags);
	spin_unlock_irq(&data->txlock);
	schedule_work(&data->work);

	return 0;

failed:
	usb_scuttle_anchored_urbs(&data->deferred);
done:
	spin_lock_irq(&data->txlock);
	clear_bit(BTUSB_SUSPENDING, &data->flags);
	spin_unlock_irq(&data->txlock);

	return err;
}
#endif

static struct usb_driver btusb_driver = {
	.name		= "btusb",
	.probe		= btusb_probe,
	.disconnect	= btusb_disconnect,
#ifdef CONFIG_PM
	.suspend	= btusb_suspend,
	.resume		= btusb_resume,
#endif
	.id_table	= btusb_table,
	.supports_autosuspend = 1,
	.disable_hub_initiated_lpm = 1,
};

module_usb_driver(btusb_driver);

module_param(disable_scofix, bool, 0644);
MODULE_PARM_DESC(disable_scofix, "Disable fixup of wrong SCO buffer size");

module_param(force_scofix, bool, 0644);
MODULE_PARM_DESC(force_scofix, "Force fixup of wrong SCO buffers size");

module_param(enable_autosuspend, bool, 0644);
MODULE_PARM_DESC(enable_autosuspend, "Enable USB autosuspend by default");

module_param(reset, bool, 0644);
MODULE_PARM_DESC(reset, "Send HCI reset command on initialization");

MODULE_AUTHOR("Marcel Holtmann <marcel@holtmann.org>");
MODULE_DESCRIPTION("Generic Bluetooth USB driver ver " VERSION);
MODULE_VERSION(VERSION);
MODULE_LICENSE("GPL");<|MERGE_RESOLUTION|>--- conflicted
+++ resolved
@@ -386,17 +386,10 @@
  */
 static const struct dmi_system_id btusb_needs_reset_resume_table[] = {
 	{
-<<<<<<< HEAD
-		/* Lenovo Yoga 920 (QCA Rome device 0cf3:e300) */
-		.matches = {
-			DMI_MATCH(DMI_SYS_VENDOR, "LENOVO"),
-			DMI_MATCH(DMI_PRODUCT_VERSION, "Lenovo YOGA 920"),
-=======
 		/* Dell OptiPlex 3060 (QCA ROME device 0cf3:e007) */
 		.matches = {
 			DMI_MATCH(DMI_SYS_VENDOR, "Dell Inc."),
 			DMI_MATCH(DMI_PRODUCT_NAME, "OptiPlex 3060"),
->>>>>>> 99fec39e
 		},
 	},
 	{}
