/*
 *	linux/mm/filemap.c
 *
 * Copyright (C) 1994-1999  Linus Torvalds
 */

/*
 * This file handles the generic file mmap semantics used by
 * most "normal" filesystems (but you don't /have/ to use this:
 * the NFS filesystem used to do this differently, for example)
 */
#include <linux/module.h>
#include <linux/slab.h>
#include <linux/compiler.h>
#include <linux/fs.h>
#include <linux/uaccess.h>
#include <linux/aio.h>
#include <linux/capability.h>
#include <linux/kernel_stat.h>
#include <linux/mm.h>
#include <linux/swap.h>
#include <linux/mman.h>
#include <linux/pagemap.h>
#include <linux/file.h>
#include <linux/uio.h>
#include <linux/hash.h>
#include <linux/writeback.h>
#include <linux/backing-dev.h>
#include <linux/pagevec.h>
#include <linux/blkdev.h>
#include <linux/security.h>
#include <linux/syscalls.h>
#include <linux/cpuset.h>
#include <linux/hardirq.h> /* for BUG_ON(!in_atomic()) only */
#include <linux/memcontrol.h>
#include <linux/mm_inline.h> /* for page_is_file_cache() */
#include "internal.h"

/*
 * FIXME: remove all knowledge of the buffer layer from the core VM
 */
#include <linux/buffer_head.h> /* for generic_osync_inode */

#include <asm/mman.h>


/*
 * Shared mappings implemented 30.11.1994. It's not fully working yet,
 * though.
 *
 * Shared mappings now work. 15.8.1995  Bruno.
 *
 * finished 'unifying' the page and buffer cache and SMP-threaded the
 * page-cache, 21.05.1999, Ingo Molnar <mingo@redhat.com>
 *
 * SMP-threaded pagemap-LRU 1999, Andrea Arcangeli <andrea@suse.de>
 */

/*
 * Lock ordering:
 *
 *  ->i_mmap_lock		(vmtruncate)
 *    ->private_lock		(__free_pte->__set_page_dirty_buffers)
 *      ->swap_lock		(exclusive_swap_page, others)
 *        ->mapping->tree_lock
 *
 *  ->i_mutex
 *    ->i_mmap_lock		(truncate->unmap_mapping_range)
 *
 *  ->mmap_sem
 *    ->i_mmap_lock
 *      ->page_table_lock or pte_lock	(various, mainly in memory.c)
 *        ->mapping->tree_lock	(arch-dependent flush_dcache_mmap_lock)
 *
 *  ->mmap_sem
 *    ->lock_page		(access_process_vm)
 *
 *  ->i_mutex			(generic_file_buffered_write)
 *    ->mmap_sem		(fault_in_pages_readable->do_page_fault)
 *
 *  ->i_mutex
 *    ->i_alloc_sem             (various)
 *
 *  ->inode_lock
 *    ->sb_lock			(fs/fs-writeback.c)
 *    ->mapping->tree_lock	(__sync_single_inode)
 *
 *  ->i_mmap_lock
 *    ->anon_vma.lock		(vma_adjust)
 *
 *  ->anon_vma.lock
 *    ->page_table_lock or pte_lock	(anon_vma_prepare and various)
 *
 *  ->page_table_lock or pte_lock
 *    ->swap_lock		(try_to_unmap_one)
 *    ->private_lock		(try_to_unmap_one)
 *    ->tree_lock		(try_to_unmap_one)
 *    ->zone.lru_lock		(follow_page->mark_page_accessed)
 *    ->zone.lru_lock		(check_pte_range->isolate_lru_page)
 *    ->private_lock		(page_remove_rmap->set_page_dirty)
 *    ->tree_lock		(page_remove_rmap->set_page_dirty)
 *    ->inode_lock		(page_remove_rmap->set_page_dirty)
 *    ->inode_lock		(zap_pte_range->set_page_dirty)
 *    ->private_lock		(zap_pte_range->__set_page_dirty_buffers)
 *
 *  ->task->proc_lock
 *    ->dcache_lock		(proc_pid_lookup)
 */

/*
 * Remove a page from the page cache and free it. Caller has to make
 * sure the page is locked and that nobody else uses it - or that usage
 * is safe.  The caller must hold the mapping's tree_lock.
 */
void __remove_from_page_cache(struct page *page)
{
	struct address_space *mapping = page->mapping;

	radix_tree_delete(&mapping->page_tree, page->index);
	page->mapping = NULL;
	mapping->nrpages--;
	__dec_zone_page_state(page, NR_FILE_PAGES);
	BUG_ON(page_mapped(page));
	mem_cgroup_uncharge_cache_page(page);

	/*
	 * Some filesystems seem to re-dirty the page even after
	 * the VM has canceled the dirty bit (eg ext3 journaling).
	 *
	 * Fix it up by doing a final dirty accounting check after
	 * having removed the page entirely.
	 */
	if (PageDirty(page) && mapping_cap_account_dirty(mapping)) {
		dec_zone_page_state(page, NR_FILE_DIRTY);
		dec_bdi_stat(mapping->backing_dev_info, BDI_RECLAIMABLE);
	}
}

void remove_from_page_cache(struct page *page)
{
	struct address_space *mapping = page->mapping;

	BUG_ON(!PageLocked(page));

	spin_lock_irq(&mapping->tree_lock);
	__remove_from_page_cache(page);
	spin_unlock_irq(&mapping->tree_lock);
}

static int sync_page(void *word)
{
	struct address_space *mapping;
	struct page *page;

	page = container_of((unsigned long *)word, struct page, flags);

	/*
	 * page_mapping() is being called without PG_locked held.
	 * Some knowledge of the state and use of the page is used to
	 * reduce the requirements down to a memory barrier.
	 * The danger here is of a stale page_mapping() return value
	 * indicating a struct address_space different from the one it's
	 * associated with when it is associated with one.
	 * After smp_mb(), it's either the correct page_mapping() for
	 * the page, or an old page_mapping() and the page's own
	 * page_mapping() has gone NULL.
	 * The ->sync_page() address_space operation must tolerate
	 * page_mapping() going NULL. By an amazing coincidence,
	 * this comes about because none of the users of the page
	 * in the ->sync_page() methods make essential use of the
	 * page_mapping(), merely passing the page down to the backing
	 * device's unplug functions when it's non-NULL, which in turn
	 * ignore it for all cases but swap, where only page_private(page) is
	 * of interest. When page_mapping() does go NULL, the entire
	 * call stack gracefully ignores the page and returns.
	 * -- wli
	 */
	smp_mb();
	mapping = page_mapping(page);
	if (mapping && mapping->a_ops && mapping->a_ops->sync_page)
		mapping->a_ops->sync_page(page);
	io_schedule();
	return 0;
}

static int sync_page_killable(void *word)
{
	sync_page(word);
	return fatal_signal_pending(current) ? -EINTR : 0;
}

/**
 * __filemap_fdatawrite_range - start writeback on mapping dirty pages in range
 * @mapping:	address space structure to write
 * @start:	offset in bytes where the range starts
 * @end:	offset in bytes where the range ends (inclusive)
 * @sync_mode:	enable synchronous operation
 *
 * Start writeback against all of a mapping's dirty pages that lie
 * within the byte offsets <start, end> inclusive.
 *
 * If sync_mode is WB_SYNC_ALL then this is a "data integrity" operation, as
 * opposed to a regular memory cleansing writeback.  The difference between
 * these two operations is that if a dirty page/buffer is encountered, it must
 * be waited upon, and not just skipped over.
 */
int __filemap_fdatawrite_range(struct address_space *mapping, loff_t start,
				loff_t end, int sync_mode)
{
	int ret;
	struct writeback_control wbc = {
		.sync_mode = sync_mode,
		.nr_to_write = LONG_MAX,
		.range_start = start,
		.range_end = end,
	};

	if (!mapping_cap_writeback_dirty(mapping))
		return 0;

	ret = do_writepages(mapping, &wbc);
	return ret;
}

static inline int __filemap_fdatawrite(struct address_space *mapping,
	int sync_mode)
{
	return __filemap_fdatawrite_range(mapping, 0, LLONG_MAX, sync_mode);
}

int filemap_fdatawrite(struct address_space *mapping)
{
	return __filemap_fdatawrite(mapping, WB_SYNC_ALL);
}
EXPORT_SYMBOL(filemap_fdatawrite);

int filemap_fdatawrite_range(struct address_space *mapping, loff_t start,
				loff_t end)
{
	return __filemap_fdatawrite_range(mapping, start, end, WB_SYNC_ALL);
}
EXPORT_SYMBOL(filemap_fdatawrite_range);

/**
 * filemap_flush - mostly a non-blocking flush
 * @mapping:	target address_space
 *
 * This is a mostly non-blocking flush.  Not suitable for data-integrity
 * purposes - I/O may not be started against all dirty pages.
 */
int filemap_flush(struct address_space *mapping)
{
	return __filemap_fdatawrite(mapping, WB_SYNC_NONE);
}
EXPORT_SYMBOL(filemap_flush);

/**
 * wait_on_page_writeback_range - wait for writeback to complete
 * @mapping:	target address_space
 * @start:	beginning page index
 * @end:	ending page index
 *
 * Wait for writeback to complete against pages indexed by start->end
 * inclusive
 */
int wait_on_page_writeback_range(struct address_space *mapping,
				pgoff_t start, pgoff_t end)
{
	struct pagevec pvec;
	int nr_pages;
	int ret = 0;
	pgoff_t index;

	if (end < start)
		return 0;

	pagevec_init(&pvec, 0);
	index = start;
	while ((index <= end) &&
			(nr_pages = pagevec_lookup_tag(&pvec, mapping, &index,
			PAGECACHE_TAG_WRITEBACK,
			min(end - index, (pgoff_t)PAGEVEC_SIZE-1) + 1)) != 0) {
		unsigned i;

		for (i = 0; i < nr_pages; i++) {
			struct page *page = pvec.pages[i];

			/* until radix tree lookup accepts end_index */
			if (page->index > end)
				continue;

			wait_on_page_writeback(page);
			if (PageError(page))
				ret = -EIO;
		}
		pagevec_release(&pvec);
		cond_resched();
	}

	/* Check for outstanding write errors */
	if (test_and_clear_bit(AS_ENOSPC, &mapping->flags))
		ret = -ENOSPC;
	if (test_and_clear_bit(AS_EIO, &mapping->flags))
		ret = -EIO;

	return ret;
}

/**
 * sync_page_range - write and wait on all pages in the passed range
 * @inode:	target inode
 * @mapping:	target address_space
 * @pos:	beginning offset in pages to write
 * @count:	number of bytes to write
 *
 * Write and wait upon all the pages in the passed range.  This is a "data
 * integrity" operation.  It waits upon in-flight writeout before starting and
 * waiting upon new writeout.  If there was an IO error, return it.
 *
 * We need to re-take i_mutex during the generic_osync_inode list walk because
 * it is otherwise livelockable.
 */
int sync_page_range(struct inode *inode, struct address_space *mapping,
			loff_t pos, loff_t count)
{
	pgoff_t start = pos >> PAGE_CACHE_SHIFT;
	pgoff_t end = (pos + count - 1) >> PAGE_CACHE_SHIFT;
	int ret;

	if (!mapping_cap_writeback_dirty(mapping) || !count)
		return 0;
	ret = filemap_fdatawrite_range(mapping, pos, pos + count - 1);
	if (ret == 0) {
		mutex_lock(&inode->i_mutex);
		ret = generic_osync_inode(inode, mapping, OSYNC_METADATA);
		mutex_unlock(&inode->i_mutex);
	}
	if (ret == 0)
		ret = wait_on_page_writeback_range(mapping, start, end);
	return ret;
}
EXPORT_SYMBOL(sync_page_range);

/**
 * sync_page_range_nolock - write & wait on all pages in the passed range without locking
 * @inode:	target inode
 * @mapping:	target address_space
 * @pos:	beginning offset in pages to write
 * @count:	number of bytes to write
 *
 * Note: Holding i_mutex across sync_page_range_nolock() is not a good idea
 * as it forces O_SYNC writers to different parts of the same file
 * to be serialised right until io completion.
 */
int sync_page_range_nolock(struct inode *inode, struct address_space *mapping,
			   loff_t pos, loff_t count)
{
	pgoff_t start = pos >> PAGE_CACHE_SHIFT;
	pgoff_t end = (pos + count - 1) >> PAGE_CACHE_SHIFT;
	int ret;

	if (!mapping_cap_writeback_dirty(mapping) || !count)
		return 0;
	ret = filemap_fdatawrite_range(mapping, pos, pos + count - 1);
	if (ret == 0)
		ret = generic_osync_inode(inode, mapping, OSYNC_METADATA);
	if (ret == 0)
		ret = wait_on_page_writeback_range(mapping, start, end);
	return ret;
}
EXPORT_SYMBOL(sync_page_range_nolock);

/**
 * filemap_fdatawait - wait for all under-writeback pages to complete
 * @mapping: address space structure to wait for
 *
 * Walk the list of under-writeback pages of the given address space
 * and wait for all of them.
 */
int filemap_fdatawait(struct address_space *mapping)
{
	loff_t i_size = i_size_read(mapping->host);

	if (i_size == 0)
		return 0;

	return wait_on_page_writeback_range(mapping, 0,
				(i_size - 1) >> PAGE_CACHE_SHIFT);
}
EXPORT_SYMBOL(filemap_fdatawait);

int filemap_write_and_wait(struct address_space *mapping)
{
	int err = 0;

	if (mapping->nrpages) {
		err = filemap_fdatawrite(mapping);
		/*
		 * Even if the above returned error, the pages may be
		 * written partially (e.g. -ENOSPC), so we wait for it.
		 * But the -EIO is special case, it may indicate the worst
		 * thing (e.g. bug) happened, so we avoid waiting for it.
		 */
		if (err != -EIO) {
			int err2 = filemap_fdatawait(mapping);
			if (!err)
				err = err2;
		}
	}
	return err;
}
EXPORT_SYMBOL(filemap_write_and_wait);

/**
 * filemap_write_and_wait_range - write out & wait on a file range
 * @mapping:	the address_space for the pages
 * @lstart:	offset in bytes where the range starts
 * @lend:	offset in bytes where the range ends (inclusive)
 *
 * Write out and wait upon file offsets lstart->lend, inclusive.
 *
 * Note that `lend' is inclusive (describes the last byte to be written) so
 * that this function can be used to write to the very end-of-file (end = -1).
 */
int filemap_write_and_wait_range(struct address_space *mapping,
				 loff_t lstart, loff_t lend)
{
	int err = 0;

	if (mapping->nrpages) {
		err = __filemap_fdatawrite_range(mapping, lstart, lend,
						 WB_SYNC_ALL);
		/* See comment of filemap_write_and_wait() */
		if (err != -EIO) {
			int err2 = wait_on_page_writeback_range(mapping,
						lstart >> PAGE_CACHE_SHIFT,
						lend >> PAGE_CACHE_SHIFT);
			if (!err)
				err = err2;
		}
	}
	return err;
}
EXPORT_SYMBOL(filemap_write_and_wait_range);

/**
 * add_to_page_cache_locked - add a locked page to the pagecache
 * @page:	page to add
 * @mapping:	the page's address_space
 * @offset:	page index
 * @gfp_mask:	page allocation mode
 *
 * This function is used to add a page to the pagecache. It must be locked.
 * This function does not add the page to the LRU.  The caller must do that.
 */
int add_to_page_cache_locked(struct page *page, struct address_space *mapping,
		pgoff_t offset, gfp_t gfp_mask)
{
	int error;

	VM_BUG_ON(!PageLocked(page));

	error = mem_cgroup_cache_charge(page, current->mm,
					gfp_mask & GFP_RECLAIM_MASK);
	if (error)
		goto out;

	error = radix_tree_preload(gfp_mask & ~__GFP_HIGHMEM);
	if (error == 0) {
		page_cache_get(page);
		page->mapping = mapping;
		page->index = offset;

		spin_lock_irq(&mapping->tree_lock);
		error = radix_tree_insert(&mapping->page_tree, offset, page);
		if (likely(!error)) {
			mapping->nrpages++;
			__inc_zone_page_state(page, NR_FILE_PAGES);
		} else {
			page->mapping = NULL;
			mem_cgroup_uncharge_cache_page(page);
			page_cache_release(page);
		}

		spin_unlock_irq(&mapping->tree_lock);
		radix_tree_preload_end();
	} else
		mem_cgroup_uncharge_cache_page(page);
out:
	return error;
}
EXPORT_SYMBOL(add_to_page_cache_locked);

int add_to_page_cache_lru(struct page *page, struct address_space *mapping,
				pgoff_t offset, gfp_t gfp_mask)
{
	int ret;

	/*
	 * Splice_read and readahead add shmem/tmpfs pages into the page cache
	 * before shmem_readpage has a chance to mark them as SwapBacked: they
	 * need to go on the active_anon lru below, and mem_cgroup_cache_charge
	 * (called in add_to_page_cache) needs to know where they're going too.
	 */
	if (mapping_cap_swap_backed(mapping))
		SetPageSwapBacked(page);

	ret = add_to_page_cache(page, mapping, offset, gfp_mask);
	if (ret == 0) {
		if (page_is_file_cache(page))
			lru_cache_add_file(page);
		else
			lru_cache_add_active_anon(page);
	}
	return ret;
}
EXPORT_SYMBOL_GPL(add_to_page_cache_lru);

#ifdef CONFIG_NUMA
struct page *__page_cache_alloc(gfp_t gfp)
{
	if (cpuset_do_page_mem_spread()) {
		int n = cpuset_mem_spread_node();
		return alloc_pages_node(n, gfp, 0);
	}
	return alloc_pages(gfp, 0);
}
EXPORT_SYMBOL(__page_cache_alloc);
#endif

static int __sleep_on_page_lock(void *word)
{
	io_schedule();
	return 0;
}

/*
 * In order to wait for pages to become available there must be
 * waitqueues associated with pages. By using a hash table of
 * waitqueues where the bucket discipline is to maintain all
 * waiters on the same queue and wake all when any of the pages
 * become available, and for the woken contexts to check to be
 * sure the appropriate page became available, this saves space
 * at a cost of "thundering herd" phenomena during rare hash
 * collisions.
 */
static wait_queue_head_t *page_waitqueue(struct page *page)
{
	const struct zone *zone = page_zone(page);

	return &zone->wait_table[hash_ptr(page, zone->wait_table_bits)];
}

static inline void wake_up_page(struct page *page, int bit)
{
	__wake_up_bit(page_waitqueue(page), &page->flags, bit);
}

void wait_on_page_bit(struct page *page, int bit_nr)
{
	DEFINE_WAIT_BIT(wait, &page->flags, bit_nr);

	if (test_bit(bit_nr, &page->flags))
		__wait_on_bit(page_waitqueue(page), &wait, sync_page,
							TASK_UNINTERRUPTIBLE);
}
EXPORT_SYMBOL(wait_on_page_bit);

/**
 * add_page_wait_queue - Add an arbitrary waiter to a page's wait queue
<<<<<<< HEAD
 * @page - Page defining the wait queue of interest
 * @waiter - Waiter to add to the queue
=======
 * @page: Page defining the wait queue of interest
 * @waiter: Waiter to add to the queue
>>>>>>> 6574612f
 *
 * Add an arbitrary @waiter to the wait queue for the nominated @page.
 */
void add_page_wait_queue(struct page *page, wait_queue_t *waiter)
{
	wait_queue_head_t *q = page_waitqueue(page);
	unsigned long flags;

	spin_lock_irqsave(&q->lock, flags);
	__add_wait_queue(q, waiter);
	spin_unlock_irqrestore(&q->lock, flags);
}
EXPORT_SYMBOL_GPL(add_page_wait_queue);

/**
 * unlock_page - unlock a locked page
 * @page: the page
 *
 * Unlocks the page and wakes up sleepers in ___wait_on_page_locked().
 * Also wakes sleepers in wait_on_page_writeback() because the wakeup
 * mechananism between PageLocked pages and PageWriteback pages is shared.
 * But that's OK - sleepers in wait_on_page_writeback() just go back to sleep.
 *
 * The mb is necessary to enforce ordering between the clear_bit and the read
 * of the waitqueue (to avoid SMP races with a parallel wait_on_page_locked()).
 */
void unlock_page(struct page *page)
{
	VM_BUG_ON(!PageLocked(page));
	clear_bit_unlock(PG_locked, &page->flags);
	smp_mb__after_clear_bit();
	wake_up_page(page, PG_locked);
}
EXPORT_SYMBOL(unlock_page);

/**
 * end_page_writeback - end writeback against a page
 * @page: the page
 */
void end_page_writeback(struct page *page)
{
	if (TestClearPageReclaim(page))
		rotate_reclaimable_page(page);

	if (!test_clear_page_writeback(page))
		BUG();

	smp_mb__after_clear_bit();
	wake_up_page(page, PG_writeback);
}
EXPORT_SYMBOL(end_page_writeback);

/**
 * __lock_page - get a lock on the page, assuming we need to sleep to get it
 * @page: the page to lock
 *
 * Ugly. Running sync_page() in state TASK_UNINTERRUPTIBLE is scary.  If some
 * random driver's requestfn sets TASK_RUNNING, we could busywait.  However
 * chances are that on the second loop, the block layer's plug list is empty,
 * so sync_page() will then return in state TASK_UNINTERRUPTIBLE.
 */
void __lock_page(struct page *page)
{
	DEFINE_WAIT_BIT(wait, &page->flags, PG_locked);

	__wait_on_bit_lock(page_waitqueue(page), &wait, sync_page,
							TASK_UNINTERRUPTIBLE);
}
EXPORT_SYMBOL(__lock_page);

int __lock_page_killable(struct page *page)
{
	DEFINE_WAIT_BIT(wait, &page->flags, PG_locked);

	return __wait_on_bit_lock(page_waitqueue(page), &wait,
					sync_page_killable, TASK_KILLABLE);
}
EXPORT_SYMBOL_GPL(__lock_page_killable);

/**
 * __lock_page_nosync - get a lock on the page, without calling sync_page()
 * @page: the page to lock
 *
 * Variant of lock_page that does not require the caller to hold a reference
 * on the page's mapping.
 */
void __lock_page_nosync(struct page *page)
{
	DEFINE_WAIT_BIT(wait, &page->flags, PG_locked);
	__wait_on_bit_lock(page_waitqueue(page), &wait, __sleep_on_page_lock,
							TASK_UNINTERRUPTIBLE);
}

/**
 * find_get_page - find and get a page reference
 * @mapping: the address_space to search
 * @offset: the page index
 *
 * Is there a pagecache struct page at the given (mapping, offset) tuple?
 * If yes, increment its refcount and return it; if no, return NULL.
 */
struct page *find_get_page(struct address_space *mapping, pgoff_t offset)
{
	void **pagep;
	struct page *page;

	rcu_read_lock();
repeat:
	page = NULL;
	pagep = radix_tree_lookup_slot(&mapping->page_tree, offset);
	if (pagep) {
		page = radix_tree_deref_slot(pagep);
		if (unlikely(!page || page == RADIX_TREE_RETRY))
			goto repeat;

		if (!page_cache_get_speculative(page))
			goto repeat;

		/*
		 * Has the page moved?
		 * This is part of the lockless pagecache protocol. See
		 * include/linux/pagemap.h for details.
		 */
		if (unlikely(page != *pagep)) {
			page_cache_release(page);
			goto repeat;
		}
	}
	rcu_read_unlock();

	return page;
}
EXPORT_SYMBOL(find_get_page);

/**
 * find_lock_page - locate, pin and lock a pagecache page
 * @mapping: the address_space to search
 * @offset: the page index
 *
 * Locates the desired pagecache page, locks it, increments its reference
 * count and returns its address.
 *
 * Returns zero if the page was not present. find_lock_page() may sleep.
 */
struct page *find_lock_page(struct address_space *mapping, pgoff_t offset)
{
	struct page *page;

repeat:
	page = find_get_page(mapping, offset);
	if (page) {
		lock_page(page);
		/* Has the page been truncated? */
		if (unlikely(page->mapping != mapping)) {
			unlock_page(page);
			page_cache_release(page);
			goto repeat;
		}
		VM_BUG_ON(page->index != offset);
	}
	return page;
}
EXPORT_SYMBOL(find_lock_page);

/**
 * find_or_create_page - locate or add a pagecache page
 * @mapping: the page's address_space
 * @index: the page's index into the mapping
 * @gfp_mask: page allocation mode
 *
 * Locates a page in the pagecache.  If the page is not present, a new page
 * is allocated using @gfp_mask and is added to the pagecache and to the VM's
 * LRU list.  The returned page is locked and has its reference count
 * incremented.
 *
 * find_or_create_page() may sleep, even if @gfp_flags specifies an atomic
 * allocation!
 *
 * find_or_create_page() returns the desired page's address, or zero on
 * memory exhaustion.
 */
struct page *find_or_create_page(struct address_space *mapping,
		pgoff_t index, gfp_t gfp_mask)
{
	struct page *page;
	int err;
repeat:
	page = find_lock_page(mapping, index);
	if (!page) {
		page = __page_cache_alloc(gfp_mask);
		if (!page)
			return NULL;
		/*
		 * We want a regular kernel memory (not highmem or DMA etc)
		 * allocation for the radix tree nodes, but we need to honour
		 * the context-specific requirements the caller has asked for.
		 * GFP_RECLAIM_MASK collects those requirements.
		 */
		err = add_to_page_cache_lru(page, mapping, index,
			(gfp_mask & GFP_RECLAIM_MASK));
		if (unlikely(err)) {
			page_cache_release(page);
			page = NULL;
			if (err == -EEXIST)
				goto repeat;
		}
	}
	return page;
}
EXPORT_SYMBOL(find_or_create_page);

/**
 * find_get_pages - gang pagecache lookup
 * @mapping:	The address_space to search
 * @start:	The starting page index
 * @nr_pages:	The maximum number of pages
 * @pages:	Where the resulting pages are placed
 *
 * find_get_pages() will search for and return a group of up to
 * @nr_pages pages in the mapping.  The pages are placed at @pages.
 * find_get_pages() takes a reference against the returned pages.
 *
 * The search returns a group of mapping-contiguous pages with ascending
 * indexes.  There may be holes in the indices due to not-present pages.
 *
 * find_get_pages() returns the number of pages which were found.
 */
unsigned find_get_pages(struct address_space *mapping, pgoff_t start,
			    unsigned int nr_pages, struct page **pages)
{
	unsigned int i;
	unsigned int ret;
	unsigned int nr_found;

	rcu_read_lock();
restart:
	nr_found = radix_tree_gang_lookup_slot(&mapping->page_tree,
				(void ***)pages, start, nr_pages);
	ret = 0;
	for (i = 0; i < nr_found; i++) {
		struct page *page;
repeat:
		page = radix_tree_deref_slot((void **)pages[i]);
		if (unlikely(!page))
			continue;
		/*
		 * this can only trigger if nr_found == 1, making livelock
		 * a non issue.
		 */
		if (unlikely(page == RADIX_TREE_RETRY))
			goto restart;

		if (!page_cache_get_speculative(page))
			goto repeat;

		/* Has the page moved? */
		if (unlikely(page != *((void **)pages[i]))) {
			page_cache_release(page);
			goto repeat;
		}

		pages[ret] = page;
		ret++;
	}
	rcu_read_unlock();
	return ret;
}

/**
 * find_get_pages_contig - gang contiguous pagecache lookup
 * @mapping:	The address_space to search
 * @index:	The starting page index
 * @nr_pages:	The maximum number of pages
 * @pages:	Where the resulting pages are placed
 *
 * find_get_pages_contig() works exactly like find_get_pages(), except
 * that the returned number of pages are guaranteed to be contiguous.
 *
 * find_get_pages_contig() returns the number of pages which were found.
 */
unsigned find_get_pages_contig(struct address_space *mapping, pgoff_t index,
			       unsigned int nr_pages, struct page **pages)
{
	unsigned int i;
	unsigned int ret;
	unsigned int nr_found;

	rcu_read_lock();
restart:
	nr_found = radix_tree_gang_lookup_slot(&mapping->page_tree,
				(void ***)pages, index, nr_pages);
	ret = 0;
	for (i = 0; i < nr_found; i++) {
		struct page *page;
repeat:
		page = radix_tree_deref_slot((void **)pages[i]);
		if (unlikely(!page))
			continue;
		/*
		 * this can only trigger if nr_found == 1, making livelock
		 * a non issue.
		 */
		if (unlikely(page == RADIX_TREE_RETRY))
			goto restart;

		if (page->mapping == NULL || page->index != index)
			break;

		if (!page_cache_get_speculative(page))
			goto repeat;

		/* Has the page moved? */
		if (unlikely(page != *((void **)pages[i]))) {
			page_cache_release(page);
			goto repeat;
		}

		pages[ret] = page;
		ret++;
		index++;
	}
	rcu_read_unlock();
	return ret;
}
EXPORT_SYMBOL(find_get_pages_contig);

/**
 * find_get_pages_tag - find and return pages that match @tag
 * @mapping:	the address_space to search
 * @index:	the starting page index
 * @tag:	the tag index
 * @nr_pages:	the maximum number of pages
 * @pages:	where the resulting pages are placed
 *
 * Like find_get_pages, except we only return pages which are tagged with
 * @tag.   We update @index to index the next page for the traversal.
 */
unsigned find_get_pages_tag(struct address_space *mapping, pgoff_t *index,
			int tag, unsigned int nr_pages, struct page **pages)
{
	unsigned int i;
	unsigned int ret;
	unsigned int nr_found;

	rcu_read_lock();
restart:
	nr_found = radix_tree_gang_lookup_tag_slot(&mapping->page_tree,
				(void ***)pages, *index, nr_pages, tag);
	ret = 0;
	for (i = 0; i < nr_found; i++) {
		struct page *page;
repeat:
		page = radix_tree_deref_slot((void **)pages[i]);
		if (unlikely(!page))
			continue;
		/*
		 * this can only trigger if nr_found == 1, making livelock
		 * a non issue.
		 */
		if (unlikely(page == RADIX_TREE_RETRY))
			goto restart;

		if (!page_cache_get_speculative(page))
			goto repeat;

		/* Has the page moved? */
		if (unlikely(page != *((void **)pages[i]))) {
			page_cache_release(page);
			goto repeat;
		}

		pages[ret] = page;
		ret++;
	}
	rcu_read_unlock();

	if (ret)
		*index = pages[ret - 1]->index + 1;

	return ret;
}
EXPORT_SYMBOL(find_get_pages_tag);

/**
 * grab_cache_page_nowait - returns locked page at given index in given cache
 * @mapping: target address_space
 * @index: the page index
 *
 * Same as grab_cache_page(), but do not wait if the page is unavailable.
 * This is intended for speculative data generators, where the data can
 * be regenerated if the page couldn't be grabbed.  This routine should
 * be safe to call while holding the lock for another page.
 *
 * Clear __GFP_FS when allocating the page to avoid recursion into the fs
 * and deadlock against the caller's locked page.
 */
struct page *
grab_cache_page_nowait(struct address_space *mapping, pgoff_t index)
{
	struct page *page = find_get_page(mapping, index);

	if (page) {
		if (trylock_page(page))
			return page;
		page_cache_release(page);
		return NULL;
	}
	page = __page_cache_alloc(mapping_gfp_mask(mapping) & ~__GFP_FS);
	if (page && add_to_page_cache_lru(page, mapping, index, GFP_NOFS)) {
		page_cache_release(page);
		page = NULL;
	}
	return page;
}
EXPORT_SYMBOL(grab_cache_page_nowait);

/*
 * CD/DVDs are error prone. When a medium error occurs, the driver may fail
 * a _large_ part of the i/o request. Imagine the worst scenario:
 *
 *      ---R__________________________________________B__________
 *         ^ reading here                             ^ bad block(assume 4k)
 *
 * read(R) => miss => readahead(R...B) => media error => frustrating retries
 * => failing the whole request => read(R) => read(R+1) =>
 * readahead(R+1...B+1) => bang => read(R+2) => read(R+3) =>
 * readahead(R+3...B+2) => bang => read(R+3) => read(R+4) =>
 * readahead(R+4...B+3) => bang => read(R+4) => read(R+5) => ......
 *
 * It is going insane. Fix it by quickly scaling down the readahead size.
 */
static void shrink_readahead_size_eio(struct file *filp,
					struct file_ra_state *ra)
{
	if (!ra->ra_pages)
		return;

	ra->ra_pages /= 4;
}

/**
 * do_generic_file_read - generic file read routine
 * @filp:	the file to read
 * @ppos:	current file position
 * @desc:	read_descriptor
 * @actor:	read method
 *
 * This is a generic file read routine, and uses the
 * mapping->a_ops->readpage() function for the actual low-level stuff.
 *
 * This is really ugly. But the goto's actually try to clarify some
 * of the logic when it comes to error handling etc.
 */
static void do_generic_file_read(struct file *filp, loff_t *ppos,
		read_descriptor_t *desc, read_actor_t actor)
{
	struct address_space *mapping = filp->f_mapping;
	struct inode *inode = mapping->host;
	struct file_ra_state *ra = &filp->f_ra;
	pgoff_t index;
	pgoff_t last_index;
	pgoff_t prev_index;
	unsigned long offset;      /* offset into pagecache page */
	unsigned int prev_offset;
	int error;

	index = *ppos >> PAGE_CACHE_SHIFT;
	prev_index = ra->prev_pos >> PAGE_CACHE_SHIFT;
	prev_offset = ra->prev_pos & (PAGE_CACHE_SIZE-1);
	last_index = (*ppos + desc->count + PAGE_CACHE_SIZE-1) >> PAGE_CACHE_SHIFT;
	offset = *ppos & ~PAGE_CACHE_MASK;

	for (;;) {
		struct page *page;
		pgoff_t end_index;
		loff_t isize;
		unsigned long nr, ret;

		cond_resched();
find_page:
		page = find_get_page(mapping, index);
		if (!page) {
			page_cache_sync_readahead(mapping,
					ra, filp,
					index, last_index - index);
			page = find_get_page(mapping, index);
			if (unlikely(page == NULL))
				goto no_cached_page;
		}
		if (PageReadahead(page)) {
			page_cache_async_readahead(mapping,
					ra, filp, page,
					index, last_index - index);
		}
		if (!PageUptodate(page)) {
			if (inode->i_blkbits == PAGE_CACHE_SHIFT ||
					!mapping->a_ops->is_partially_uptodate)
				goto page_not_up_to_date;
			if (!trylock_page(page))
				goto page_not_up_to_date;
			if (!mapping->a_ops->is_partially_uptodate(page,
								desc, offset))
				goto page_not_up_to_date_locked;
			unlock_page(page);
		}
page_ok:
		/*
		 * i_size must be checked after we know the page is Uptodate.
		 *
		 * Checking i_size after the check allows us to calculate
		 * the correct value for "nr", which means the zero-filled
		 * part of the page is not copied back to userspace (unless
		 * another truncate extends the file - this is desired though).
		 */

		isize = i_size_read(inode);
		end_index = (isize - 1) >> PAGE_CACHE_SHIFT;
		if (unlikely(!isize || index > end_index)) {
			page_cache_release(page);
			goto out;
		}

		/* nr is the maximum number of bytes to copy from this page */
		nr = PAGE_CACHE_SIZE;
		if (index == end_index) {
			nr = ((isize - 1) & ~PAGE_CACHE_MASK) + 1;
			if (nr <= offset) {
				page_cache_release(page);
				goto out;
			}
		}
		nr = nr - offset;

		/* If users can be writing to this page using arbitrary
		 * virtual addresses, take care about potential aliasing
		 * before reading the page on the kernel side.
		 */
		if (mapping_writably_mapped(mapping))
			flush_dcache_page(page);

		/*
		 * When a sequential read accesses a page several times,
		 * only mark it as accessed the first time.
		 */
		if (prev_index != index || offset != prev_offset)
			mark_page_accessed(page);
		prev_index = index;

		/*
		 * Ok, we have the page, and it's up-to-date, so
		 * now we can copy it to user space...
		 *
		 * The actor routine returns how many bytes were actually used..
		 * NOTE! This may not be the same as how much of a user buffer
		 * we filled up (we may be padding etc), so we can only update
		 * "pos" here (the actor routine has to update the user buffer
		 * pointers and the remaining count).
		 */
		ret = actor(desc, page, offset, nr);
		offset += ret;
		index += offset >> PAGE_CACHE_SHIFT;
		offset &= ~PAGE_CACHE_MASK;
		prev_offset = offset;

		page_cache_release(page);
		if (ret == nr && desc->count)
			continue;
		goto out;

page_not_up_to_date:
		/* Get exclusive access to the page ... */
		error = lock_page_killable(page);
		if (unlikely(error))
			goto readpage_error;

page_not_up_to_date_locked:
		/* Did it get truncated before we got the lock? */
		if (!page->mapping) {
			unlock_page(page);
			page_cache_release(page);
			continue;
		}

		/* Did somebody else fill it already? */
		if (PageUptodate(page)) {
			unlock_page(page);
			goto page_ok;
		}

readpage:
		/* Start the actual read. The read will unlock the page. */
		error = mapping->a_ops->readpage(filp, page);

		if (unlikely(error)) {
			if (error == AOP_TRUNCATED_PAGE) {
				page_cache_release(page);
				goto find_page;
			}
			goto readpage_error;
		}

		if (!PageUptodate(page)) {
			error = lock_page_killable(page);
			if (unlikely(error))
				goto readpage_error;
			if (!PageUptodate(page)) {
				if (page->mapping == NULL) {
					/*
					 * invalidate_inode_pages got it
					 */
					unlock_page(page);
					page_cache_release(page);
					goto find_page;
				}
				unlock_page(page);
				shrink_readahead_size_eio(filp, ra);
				error = -EIO;
				goto readpage_error;
			}
			unlock_page(page);
		}

		goto page_ok;

readpage_error:
		/* UHHUH! A synchronous read error occurred. Report it */
		desc->error = error;
		page_cache_release(page);
		goto out;

no_cached_page:
		/*
		 * Ok, it wasn't cached, so we need to create a new
		 * page..
		 */
		page = page_cache_alloc_cold(mapping);
		if (!page) {
			desc->error = -ENOMEM;
			goto out;
		}
		error = add_to_page_cache_lru(page, mapping,
						index, GFP_KERNEL);
		if (error) {
			page_cache_release(page);
			if (error == -EEXIST)
				goto find_page;
			desc->error = error;
			goto out;
		}
		goto readpage;
	}

out:
	ra->prev_pos = prev_index;
	ra->prev_pos <<= PAGE_CACHE_SHIFT;
	ra->prev_pos |= prev_offset;

	*ppos = ((loff_t)index << PAGE_CACHE_SHIFT) + offset;
	file_accessed(filp);
}

int file_read_actor(read_descriptor_t *desc, struct page *page,
			unsigned long offset, unsigned long size)
{
	char *kaddr;
	unsigned long left, count = desc->count;

	if (size > count)
		size = count;

	/*
	 * Faults on the destination of a read are common, so do it before
	 * taking the kmap.
	 */
	if (!fault_in_pages_writeable(desc->arg.buf, size)) {
		kaddr = kmap_atomic(page, KM_USER0);
		left = __copy_to_user_inatomic(desc->arg.buf,
						kaddr + offset, size);
		kunmap_atomic(kaddr, KM_USER0);
		if (left == 0)
			goto success;
	}

	/* Do it the slow way */
	kaddr = kmap(page);
	left = __copy_to_user(desc->arg.buf, kaddr + offset, size);
	kunmap(page);

	if (left) {
		size -= left;
		desc->error = -EFAULT;
	}
success:
	desc->count = count - size;
	desc->written += size;
	desc->arg.buf += size;
	return size;
}

/*
 * Performs necessary checks before doing a write
 * @iov:	io vector request
 * @nr_segs:	number of segments in the iovec
 * @count:	number of bytes to write
 * @access_flags: type of access: %VERIFY_READ or %VERIFY_WRITE
 *
 * Adjust number of segments and amount of bytes to write (nr_segs should be
 * properly initialized first). Returns appropriate error code that caller
 * should return or zero in case that write should be allowed.
 */
int generic_segment_checks(const struct iovec *iov,
			unsigned long *nr_segs, size_t *count, int access_flags)
{
	unsigned long   seg;
	size_t cnt = 0;
	for (seg = 0; seg < *nr_segs; seg++) {
		const struct iovec *iv = &iov[seg];

		/*
		 * If any segment has a negative length, or the cumulative
		 * length ever wraps negative then return -EINVAL.
		 */
		cnt += iv->iov_len;
		if (unlikely((ssize_t)(cnt|iv->iov_len) < 0))
			return -EINVAL;
		if (access_ok(access_flags, iv->iov_base, iv->iov_len))
			continue;
		if (seg == 0)
			return -EFAULT;
		*nr_segs = seg;
		cnt -= iv->iov_len;	/* This segment is no good */
		break;
	}
	*count = cnt;
	return 0;
}
EXPORT_SYMBOL(generic_segment_checks);

/**
 * generic_file_aio_read - generic filesystem read routine
 * @iocb:	kernel I/O control block
 * @iov:	io vector request
 * @nr_segs:	number of segments in the iovec
 * @pos:	current file position
 *
 * This is the "read()" routine for all filesystems
 * that can use the page cache directly.
 */
ssize_t
generic_file_aio_read(struct kiocb *iocb, const struct iovec *iov,
		unsigned long nr_segs, loff_t pos)
{
	struct file *filp = iocb->ki_filp;
	ssize_t retval;
	unsigned long seg;
	size_t count;
	loff_t *ppos = &iocb->ki_pos;

	count = 0;
	retval = generic_segment_checks(iov, &nr_segs, &count, VERIFY_WRITE);
	if (retval)
		return retval;

	/* coalesce the iovecs and go direct-to-BIO for O_DIRECT */
	if (filp->f_flags & O_DIRECT) {
		loff_t size;
		struct address_space *mapping;
		struct inode *inode;

		mapping = filp->f_mapping;
		inode = mapping->host;
		if (!count)
			goto out; /* skip atime */
		size = i_size_read(inode);
		if (pos < size) {
			retval = filemap_write_and_wait_range(mapping, pos,
					pos + iov_length(iov, nr_segs) - 1);
			if (!retval) {
				retval = mapping->a_ops->direct_IO(READ, iocb,
							iov, pos, nr_segs);
			}
			if (retval > 0)
				*ppos = pos + retval;
			if (retval) {
				file_accessed(filp);
				goto out;
			}
		}
	}

	for (seg = 0; seg < nr_segs; seg++) {
		read_descriptor_t desc;

		desc.written = 0;
		desc.arg.buf = iov[seg].iov_base;
		desc.count = iov[seg].iov_len;
		if (desc.count == 0)
			continue;
		desc.error = 0;
		do_generic_file_read(filp, ppos, &desc, file_read_actor);
		retval += desc.written;
		if (desc.error) {
			retval = retval ?: desc.error;
			break;
		}
		if (desc.count > 0)
			break;
	}
out:
	return retval;
}
EXPORT_SYMBOL(generic_file_aio_read);

static ssize_t
do_readahead(struct address_space *mapping, struct file *filp,
	     pgoff_t index, unsigned long nr)
{
	if (!mapping || !mapping->a_ops || !mapping->a_ops->readpage)
		return -EINVAL;

	force_page_cache_readahead(mapping, filp, index,
					max_sane_readahead(nr));
	return 0;
}

SYSCALL_DEFINE(readahead)(int fd, loff_t offset, size_t count)
{
	ssize_t ret;
	struct file *file;

	ret = -EBADF;
	file = fget(fd);
	if (file) {
		if (file->f_mode & FMODE_READ) {
			struct address_space *mapping = file->f_mapping;
			pgoff_t start = offset >> PAGE_CACHE_SHIFT;
			pgoff_t end = (offset + count - 1) >> PAGE_CACHE_SHIFT;
			unsigned long len = end - start + 1;
			ret = do_readahead(mapping, file, start, len);
		}
		fput(file);
	}
	return ret;
}
#ifdef CONFIG_HAVE_SYSCALL_WRAPPERS
asmlinkage long SyS_readahead(long fd, loff_t offset, long count)
{
	return SYSC_readahead((int) fd, offset, (size_t) count);
}
SYSCALL_ALIAS(sys_readahead, SyS_readahead);
#endif

#ifdef CONFIG_MMU
/**
 * page_cache_read - adds requested page to the page cache if not already there
 * @file:	file to read
 * @offset:	page index
 *
 * This adds the requested page to the page cache if it isn't already there,
 * and schedules an I/O to read in its contents from disk.
 */
static int page_cache_read(struct file *file, pgoff_t offset)
{
	struct address_space *mapping = file->f_mapping;
	struct page *page; 
	int ret;

	do {
		page = page_cache_alloc_cold(mapping);
		if (!page)
			return -ENOMEM;

		ret = add_to_page_cache_lru(page, mapping, offset, GFP_KERNEL);
		if (ret == 0)
			ret = mapping->a_ops->readpage(file, page);
		else if (ret == -EEXIST)
			ret = 0; /* losing race to add is OK */

		page_cache_release(page);

	} while (ret == AOP_TRUNCATED_PAGE);
		
	return ret;
}

#define MMAP_LOTSAMISS  (100)

/**
 * filemap_fault - read in file data for page fault handling
 * @vma:	vma in which the fault was taken
 * @vmf:	struct vm_fault containing details of the fault
 *
 * filemap_fault() is invoked via the vma operations vector for a
 * mapped memory region to read in file data during a page fault.
 *
 * The goto's are kind of ugly, but this streamlines the normal case of having
 * it in the page cache, and handles the special cases reasonably without
 * having a lot of duplicated code.
 */
int filemap_fault(struct vm_area_struct *vma, struct vm_fault *vmf)
{
	int error;
	struct file *file = vma->vm_file;
	struct address_space *mapping = file->f_mapping;
	struct file_ra_state *ra = &file->f_ra;
	struct inode *inode = mapping->host;
	struct page *page;
	pgoff_t size;
	int did_readaround = 0;
	int ret = 0;

	size = (i_size_read(inode) + PAGE_CACHE_SIZE - 1) >> PAGE_CACHE_SHIFT;
	if (vmf->pgoff >= size)
		return VM_FAULT_SIGBUS;

	/* If we don't want any read-ahead, don't bother */
	if (VM_RandomReadHint(vma))
		goto no_cached_page;

	/*
	 * Do we have something in the page cache already?
	 */
retry_find:
	page = find_lock_page(mapping, vmf->pgoff);
	/*
	 * For sequential accesses, we use the generic readahead logic.
	 */
	if (VM_SequentialReadHint(vma)) {
		if (!page) {
			page_cache_sync_readahead(mapping, ra, file,
							   vmf->pgoff, 1);
			page = find_lock_page(mapping, vmf->pgoff);
			if (!page)
				goto no_cached_page;
		}
		if (PageReadahead(page)) {
			page_cache_async_readahead(mapping, ra, file, page,
							   vmf->pgoff, 1);
		}
	}

	if (!page) {
		unsigned long ra_pages;

		ra->mmap_miss++;

		/*
		 * Do we miss much more than hit in this file? If so,
		 * stop bothering with read-ahead. It will only hurt.
		 */
		if (ra->mmap_miss > MMAP_LOTSAMISS)
			goto no_cached_page;

		/*
		 * To keep the pgmajfault counter straight, we need to
		 * check did_readaround, as this is an inner loop.
		 */
		if (!did_readaround) {
			ret = VM_FAULT_MAJOR;
			count_vm_event(PGMAJFAULT);
		}
		did_readaround = 1;
		ra_pages = max_sane_readahead(file->f_ra.ra_pages);
		if (ra_pages) {
			pgoff_t start = 0;

			if (vmf->pgoff > ra_pages / 2)
				start = vmf->pgoff - ra_pages / 2;
			do_page_cache_readahead(mapping, file, start, ra_pages);
		}
		page = find_lock_page(mapping, vmf->pgoff);
		if (!page)
			goto no_cached_page;
	}

	if (!did_readaround)
		ra->mmap_miss--;

	/*
	 * We have a locked page in the page cache, now we need to check
	 * that it's up-to-date. If not, it is going to be due to an error.
	 */
	if (unlikely(!PageUptodate(page)))
		goto page_not_uptodate;

	/* Must recheck i_size under page lock */
	size = (i_size_read(inode) + PAGE_CACHE_SIZE - 1) >> PAGE_CACHE_SHIFT;
	if (unlikely(vmf->pgoff >= size)) {
		unlock_page(page);
		page_cache_release(page);
		return VM_FAULT_SIGBUS;
	}

	/*
	 * Found the page and have a reference on it.
	 */
	ra->prev_pos = (loff_t)page->index << PAGE_CACHE_SHIFT;
	vmf->page = page;
	return ret | VM_FAULT_LOCKED;

no_cached_page:
	/*
	 * We're only likely to ever get here if MADV_RANDOM is in
	 * effect.
	 */
	error = page_cache_read(file, vmf->pgoff);

	/*
	 * The page we want has now been added to the page cache.
	 * In the unlikely event that someone removed it in the
	 * meantime, we'll just come back here and read it again.
	 */
	if (error >= 0)
		goto retry_find;

	/*
	 * An error return from page_cache_read can result if the
	 * system is low on memory, or a problem occurs while trying
	 * to schedule I/O.
	 */
	if (error == -ENOMEM)
		return VM_FAULT_OOM;
	return VM_FAULT_SIGBUS;

page_not_uptodate:
	/* IO error path */
	if (!did_readaround) {
		ret = VM_FAULT_MAJOR;
		count_vm_event(PGMAJFAULT);
	}

	/*
	 * Umm, take care of errors if the page isn't up-to-date.
	 * Try to re-read it _once_. We do this synchronously,
	 * because there really aren't any performance issues here
	 * and we need to check for errors.
	 */
	ClearPageError(page);
	error = mapping->a_ops->readpage(file, page);
	if (!error) {
		wait_on_page_locked(page);
		if (!PageUptodate(page))
			error = -EIO;
	}
	page_cache_release(page);

	if (!error || error == AOP_TRUNCATED_PAGE)
		goto retry_find;

	/* Things didn't work out. Return zero to tell the mm layer so. */
	shrink_readahead_size_eio(file, ra);
	return VM_FAULT_SIGBUS;
}
EXPORT_SYMBOL(filemap_fault);

struct vm_operations_struct generic_file_vm_ops = {
	.fault		= filemap_fault,
};

/* This is used for a general mmap of a disk file */

int generic_file_mmap(struct file * file, struct vm_area_struct * vma)
{
	struct address_space *mapping = file->f_mapping;

	if (!mapping->a_ops->readpage)
		return -ENOEXEC;
	file_accessed(file);
	vma->vm_ops = &generic_file_vm_ops;
	vma->vm_flags |= VM_CAN_NONLINEAR;
	return 0;
}

/*
 * This is for filesystems which do not implement ->writepage.
 */
int generic_file_readonly_mmap(struct file *file, struct vm_area_struct *vma)
{
	if ((vma->vm_flags & VM_SHARED) && (vma->vm_flags & VM_MAYWRITE))
		return -EINVAL;
	return generic_file_mmap(file, vma);
}
#else
int generic_file_mmap(struct file * file, struct vm_area_struct * vma)
{
	return -ENOSYS;
}
int generic_file_readonly_mmap(struct file * file, struct vm_area_struct * vma)
{
	return -ENOSYS;
}
#endif /* CONFIG_MMU */

EXPORT_SYMBOL(generic_file_mmap);
EXPORT_SYMBOL(generic_file_readonly_mmap);

static struct page *__read_cache_page(struct address_space *mapping,
				pgoff_t index,
				int (*filler)(void *,struct page*),
				void *data)
{
	struct page *page;
	int err;
repeat:
	page = find_get_page(mapping, index);
	if (!page) {
		page = page_cache_alloc_cold(mapping);
		if (!page)
			return ERR_PTR(-ENOMEM);
		err = add_to_page_cache_lru(page, mapping, index, GFP_KERNEL);
		if (unlikely(err)) {
			page_cache_release(page);
			if (err == -EEXIST)
				goto repeat;
			/* Presumably ENOMEM for radix tree node */
			return ERR_PTR(err);
		}
		err = filler(data, page);
		if (err < 0) {
			page_cache_release(page);
			page = ERR_PTR(err);
		}
	}
	return page;
}

/**
 * read_cache_page_async - read into page cache, fill it if needed
 * @mapping:	the page's address_space
 * @index:	the page index
 * @filler:	function to perform the read
 * @data:	destination for read data
 *
 * Same as read_cache_page, but don't wait for page to become unlocked
 * after submitting it to the filler.
 *
 * Read into the page cache. If a page already exists, and PageUptodate() is
 * not set, try to fill the page but don't wait for it to become unlocked.
 *
 * If the page does not get brought uptodate, return -EIO.
 */
struct page *read_cache_page_async(struct address_space *mapping,
				pgoff_t index,
				int (*filler)(void *,struct page*),
				void *data)
{
	struct page *page;
	int err;

retry:
	page = __read_cache_page(mapping, index, filler, data);
	if (IS_ERR(page))
		return page;
	if (PageUptodate(page))
		goto out;

	lock_page(page);
	if (!page->mapping) {
		unlock_page(page);
		page_cache_release(page);
		goto retry;
	}
	if (PageUptodate(page)) {
		unlock_page(page);
		goto out;
	}
	err = filler(data, page);
	if (err < 0) {
		page_cache_release(page);
		return ERR_PTR(err);
	}
out:
	mark_page_accessed(page);
	return page;
}
EXPORT_SYMBOL(read_cache_page_async);

/**
 * read_cache_page - read into page cache, fill it if needed
 * @mapping:	the page's address_space
 * @index:	the page index
 * @filler:	function to perform the read
 * @data:	destination for read data
 *
 * Read into the page cache. If a page already exists, and PageUptodate() is
 * not set, try to fill the page then wait for it to become unlocked.
 *
 * If the page does not get brought uptodate, return -EIO.
 */
struct page *read_cache_page(struct address_space *mapping,
				pgoff_t index,
				int (*filler)(void *,struct page*),
				void *data)
{
	struct page *page;

	page = read_cache_page_async(mapping, index, filler, data);
	if (IS_ERR(page))
		goto out;
	wait_on_page_locked(page);
	if (!PageUptodate(page)) {
		page_cache_release(page);
		page = ERR_PTR(-EIO);
	}
 out:
	return page;
}
EXPORT_SYMBOL(read_cache_page);

/*
 * The logic we want is
 *
 *	if suid or (sgid and xgrp)
 *		remove privs
 */
int should_remove_suid(struct dentry *dentry)
{
	mode_t mode = dentry->d_inode->i_mode;
	int kill = 0;

	/* suid always must be killed */
	if (unlikely(mode & S_ISUID))
		kill = ATTR_KILL_SUID;

	/*
	 * sgid without any exec bits is just a mandatory locking mark; leave
	 * it alone.  If some exec bits are set, it's a real sgid; kill it.
	 */
	if (unlikely((mode & S_ISGID) && (mode & S_IXGRP)))
		kill |= ATTR_KILL_SGID;

	if (unlikely(kill && !capable(CAP_FSETID) && S_ISREG(mode)))
		return kill;

	return 0;
}
EXPORT_SYMBOL(should_remove_suid);

static int __remove_suid(struct dentry *dentry, int kill)
{
	struct iattr newattrs;

	newattrs.ia_valid = ATTR_FORCE | kill;
	return notify_change(dentry, &newattrs);
}

int file_remove_suid(struct file *file)
{
	struct dentry *dentry = file->f_path.dentry;
	int killsuid = should_remove_suid(dentry);
	int killpriv = security_inode_need_killpriv(dentry);
	int error = 0;

	if (killpriv < 0)
		return killpriv;
	if (killpriv)
		error = security_inode_killpriv(dentry);
	if (!error && killsuid)
		error = __remove_suid(dentry, killsuid);

	return error;
}
EXPORT_SYMBOL(file_remove_suid);

static size_t __iovec_copy_from_user_inatomic(char *vaddr,
			const struct iovec *iov, size_t base, size_t bytes)
{
	size_t copied = 0, left = 0;

	while (bytes) {
		char __user *buf = iov->iov_base + base;
		int copy = min(bytes, iov->iov_len - base);

		base = 0;
		left = __copy_from_user_inatomic(vaddr, buf, copy);
		copied += copy;
		bytes -= copy;
		vaddr += copy;
		iov++;

		if (unlikely(left))
			break;
	}
	return copied - left;
}

/*
 * Copy as much as we can into the page and return the number of bytes which
 * were sucessfully copied.  If a fault is encountered then return the number of
 * bytes which were copied.
 */
size_t iov_iter_copy_from_user_atomic(struct page *page,
		struct iov_iter *i, unsigned long offset, size_t bytes)
{
	char *kaddr;
	size_t copied;

	BUG_ON(!in_atomic());
	kaddr = kmap_atomic(page, KM_USER0);
	if (likely(i->nr_segs == 1)) {
		int left;
		char __user *buf = i->iov->iov_base + i->iov_offset;
		left = __copy_from_user_inatomic(kaddr + offset, buf, bytes);
		copied = bytes - left;
	} else {
		copied = __iovec_copy_from_user_inatomic(kaddr + offset,
						i->iov, i->iov_offset, bytes);
	}
	kunmap_atomic(kaddr, KM_USER0);

	return copied;
}
EXPORT_SYMBOL(iov_iter_copy_from_user_atomic);

/*
 * This has the same sideeffects and return value as
 * iov_iter_copy_from_user_atomic().
 * The difference is that it attempts to resolve faults.
 * Page must not be locked.
 */
size_t iov_iter_copy_from_user(struct page *page,
		struct iov_iter *i, unsigned long offset, size_t bytes)
{
	char *kaddr;
	size_t copied;

	kaddr = kmap(page);
	if (likely(i->nr_segs == 1)) {
		int left;
		char __user *buf = i->iov->iov_base + i->iov_offset;
		left = __copy_from_user(kaddr + offset, buf, bytes);
		copied = bytes - left;
	} else {
		copied = __iovec_copy_from_user_inatomic(kaddr + offset,
						i->iov, i->iov_offset, bytes);
	}
	kunmap(page);
	return copied;
}
EXPORT_SYMBOL(iov_iter_copy_from_user);

void iov_iter_advance(struct iov_iter *i, size_t bytes)
{
	BUG_ON(i->count < bytes);

	if (likely(i->nr_segs == 1)) {
		i->iov_offset += bytes;
		i->count -= bytes;
	} else {
		const struct iovec *iov = i->iov;
		size_t base = i->iov_offset;

		/*
		 * The !iov->iov_len check ensures we skip over unlikely
		 * zero-length segments (without overruning the iovec).
		 */
		while (bytes || unlikely(i->count && !iov->iov_len)) {
			int copy;

			copy = min(bytes, iov->iov_len - base);
			BUG_ON(!i->count || i->count < copy);
			i->count -= copy;
			bytes -= copy;
			base += copy;
			if (iov->iov_len == base) {
				iov++;
				base = 0;
			}
		}
		i->iov = iov;
		i->iov_offset = base;
	}
}
EXPORT_SYMBOL(iov_iter_advance);

/*
 * Fault in the first iovec of the given iov_iter, to a maximum length
 * of bytes. Returns 0 on success, or non-zero if the memory could not be
 * accessed (ie. because it is an invalid address).
 *
 * writev-intensive code may want this to prefault several iovecs -- that
 * would be possible (callers must not rely on the fact that _only_ the
 * first iovec will be faulted with the current implementation).
 */
int iov_iter_fault_in_readable(struct iov_iter *i, size_t bytes)
{
	char __user *buf = i->iov->iov_base + i->iov_offset;
	bytes = min(bytes, i->iov->iov_len - i->iov_offset);
	return fault_in_pages_readable(buf, bytes);
}
EXPORT_SYMBOL(iov_iter_fault_in_readable);

/*
 * Return the count of just the current iov_iter segment.
 */
size_t iov_iter_single_seg_count(struct iov_iter *i)
{
	const struct iovec *iov = i->iov;
	if (i->nr_segs == 1)
		return i->count;
	else
		return min(i->count, iov->iov_len - i->iov_offset);
}
EXPORT_SYMBOL(iov_iter_single_seg_count);

/*
 * Performs necessary checks before doing a write
 *
 * Can adjust writing position or amount of bytes to write.
 * Returns appropriate error code that caller should return or
 * zero in case that write should be allowed.
 */
inline int generic_write_checks(struct file *file, loff_t *pos, size_t *count, int isblk)
{
	struct inode *inode = file->f_mapping->host;
	unsigned long limit = current->signal->rlim[RLIMIT_FSIZE].rlim_cur;

        if (unlikely(*pos < 0))
                return -EINVAL;

	if (!isblk) {
		/* FIXME: this is for backwards compatibility with 2.4 */
		if (file->f_flags & O_APPEND)
                        *pos = i_size_read(inode);

		if (limit != RLIM_INFINITY) {
			if (*pos >= limit) {
				send_sig(SIGXFSZ, current, 0);
				return -EFBIG;
			}
			if (*count > limit - (typeof(limit))*pos) {
				*count = limit - (typeof(limit))*pos;
			}
		}
	}

	/*
	 * LFS rule
	 */
	if (unlikely(*pos + *count > MAX_NON_LFS &&
				!(file->f_flags & O_LARGEFILE))) {
		if (*pos >= MAX_NON_LFS) {
			return -EFBIG;
		}
		if (*count > MAX_NON_LFS - (unsigned long)*pos) {
			*count = MAX_NON_LFS - (unsigned long)*pos;
		}
	}

	/*
	 * Are we about to exceed the fs block limit ?
	 *
	 * If we have written data it becomes a short write.  If we have
	 * exceeded without writing data we send a signal and return EFBIG.
	 * Linus frestrict idea will clean these up nicely..
	 */
	if (likely(!isblk)) {
		if (unlikely(*pos >= inode->i_sb->s_maxbytes)) {
			if (*count || *pos > inode->i_sb->s_maxbytes) {
				return -EFBIG;
			}
			/* zero-length writes at ->s_maxbytes are OK */
		}

		if (unlikely(*pos + *count > inode->i_sb->s_maxbytes))
			*count = inode->i_sb->s_maxbytes - *pos;
	} else {
#ifdef CONFIG_BLOCK
		loff_t isize;
		if (bdev_read_only(I_BDEV(inode)))
			return -EPERM;
		isize = i_size_read(inode);
		if (*pos >= isize) {
			if (*count || *pos > isize)
				return -ENOSPC;
		}

		if (*pos + *count > isize)
			*count = isize - *pos;
#else
		return -EPERM;
#endif
	}
	return 0;
}
EXPORT_SYMBOL(generic_write_checks);

int pagecache_write_begin(struct file *file, struct address_space *mapping,
				loff_t pos, unsigned len, unsigned flags,
				struct page **pagep, void **fsdata)
{
	const struct address_space_operations *aops = mapping->a_ops;

	return aops->write_begin(file, mapping, pos, len, flags,
							pagep, fsdata);
}
EXPORT_SYMBOL(pagecache_write_begin);

int pagecache_write_end(struct file *file, struct address_space *mapping,
				loff_t pos, unsigned len, unsigned copied,
				struct page *page, void *fsdata)
{
	const struct address_space_operations *aops = mapping->a_ops;

	mark_page_accessed(page);
	return aops->write_end(file, mapping, pos, len, copied, page, fsdata);
}
EXPORT_SYMBOL(pagecache_write_end);

ssize_t
generic_file_direct_write(struct kiocb *iocb, const struct iovec *iov,
		unsigned long *nr_segs, loff_t pos, loff_t *ppos,
		size_t count, size_t ocount)
{
	struct file	*file = iocb->ki_filp;
	struct address_space *mapping = file->f_mapping;
	struct inode	*inode = mapping->host;
	ssize_t		written;
	size_t		write_len;
	pgoff_t		end;

	if (count != ocount)
		*nr_segs = iov_shorten((struct iovec *)iov, *nr_segs, count);

	write_len = iov_length(iov, *nr_segs);
	end = (pos + write_len - 1) >> PAGE_CACHE_SHIFT;

	written = filemap_write_and_wait_range(mapping, pos, pos + write_len - 1);
	if (written)
		goto out;

	/*
	 * After a write we want buffered reads to be sure to go to disk to get
	 * the new data.  We invalidate clean cached page from the region we're
	 * about to write.  We do this *before* the write so that we can return
	 * without clobbering -EIOCBQUEUED from ->direct_IO().
	 */
	if (mapping->nrpages) {
		written = invalidate_inode_pages2_range(mapping,
					pos >> PAGE_CACHE_SHIFT, end);
		/*
		 * If a page can not be invalidated, return 0 to fall back
		 * to buffered write.
		 */
		if (written) {
			if (written == -EBUSY)
				return 0;
			goto out;
		}
	}

	written = mapping->a_ops->direct_IO(WRITE, iocb, iov, pos, *nr_segs);

	/*
	 * Finally, try again to invalidate clean pages which might have been
	 * cached by non-direct readahead, or faulted in by get_user_pages()
	 * if the source of the write was an mmap'ed region of the file
	 * we're writing.  Either one is a pretty crazy thing to do,
	 * so we don't support it 100%.  If this invalidation
	 * fails, tough, the write still worked...
	 */
	if (mapping->nrpages) {
		invalidate_inode_pages2_range(mapping,
					      pos >> PAGE_CACHE_SHIFT, end);
	}

	if (written > 0) {
		loff_t end = pos + written;
		if (end > i_size_read(inode) && !S_ISBLK(inode->i_mode)) {
			i_size_write(inode,  end);
			mark_inode_dirty(inode);
		}
		*ppos = end;
	}

	/*
	 * Sync the fs metadata but not the minor inode changes and
	 * of course not the data as we did direct DMA for the IO.
	 * i_mutex is held, which protects generic_osync_inode() from
	 * livelocking.  AIO O_DIRECT ops attempt to sync metadata here.
	 */
out:
	if ((written >= 0 || written == -EIOCBQUEUED) &&
	    ((file->f_flags & O_SYNC) || IS_SYNC(inode))) {
		int err = generic_osync_inode(inode, mapping, OSYNC_METADATA);
		if (err < 0)
			written = err;
	}
	return written;
}
EXPORT_SYMBOL(generic_file_direct_write);

/*
 * Find or create a page at the given pagecache position. Return the locked
 * page. This function is specifically for buffered writes.
 */
struct page *grab_cache_page_write_begin(struct address_space *mapping,
					pgoff_t index, unsigned flags)
{
	int status;
	struct page *page;
	gfp_t gfp_notmask = 0;
	if (flags & AOP_FLAG_NOFS)
		gfp_notmask = __GFP_FS;
repeat:
	page = find_lock_page(mapping, index);
	if (likely(page))
		return page;

	page = __page_cache_alloc(mapping_gfp_mask(mapping) & ~gfp_notmask);
	if (!page)
		return NULL;
	status = add_to_page_cache_lru(page, mapping, index,
						GFP_KERNEL & ~gfp_notmask);
	if (unlikely(status)) {
		page_cache_release(page);
		if (status == -EEXIST)
			goto repeat;
		return NULL;
	}
	return page;
}
EXPORT_SYMBOL(grab_cache_page_write_begin);

static ssize_t generic_perform_write(struct file *file,
				struct iov_iter *i, loff_t pos)
{
	struct address_space *mapping = file->f_mapping;
	const struct address_space_operations *a_ops = mapping->a_ops;
	long status = 0;
	ssize_t written = 0;
	unsigned int flags = 0;

	/*
	 * Copies from kernel address space cannot fail (NFSD is a big user).
	 */
	if (segment_eq(get_fs(), KERNEL_DS))
		flags |= AOP_FLAG_UNINTERRUPTIBLE;

	do {
		struct page *page;
		pgoff_t index;		/* Pagecache index for current page */
		unsigned long offset;	/* Offset into pagecache page */
		unsigned long bytes;	/* Bytes to write to page */
		size_t copied;		/* Bytes copied from user */
		void *fsdata;

		offset = (pos & (PAGE_CACHE_SIZE - 1));
		index = pos >> PAGE_CACHE_SHIFT;
		bytes = min_t(unsigned long, PAGE_CACHE_SIZE - offset,
						iov_iter_count(i));

again:

		/*
		 * Bring in the user page that we will copy from _first_.
		 * Otherwise there's a nasty deadlock on copying from the
		 * same page as we're writing to, without it being marked
		 * up-to-date.
		 *
		 * Not only is this an optimisation, but it is also required
		 * to check that the address is actually valid, when atomic
		 * usercopies are used, below.
		 */
		if (unlikely(iov_iter_fault_in_readable(i, bytes))) {
			status = -EFAULT;
			break;
		}

		status = a_ops->write_begin(file, mapping, pos, bytes, flags,
						&page, &fsdata);
		if (unlikely(status))
			break;

		pagefault_disable();
		copied = iov_iter_copy_from_user_atomic(page, i, offset, bytes);
		pagefault_enable();
		flush_dcache_page(page);

		status = a_ops->write_end(file, mapping, pos, bytes, copied,
						page, fsdata);
		if (unlikely(status < 0))
			break;
		copied = status;

		cond_resched();

		iov_iter_advance(i, copied);
		if (unlikely(copied == 0)) {
			/*
			 * If we were unable to copy any data at all, we must
			 * fall back to a single segment length write.
			 *
			 * If we didn't fallback here, we could livelock
			 * because not all segments in the iov can be copied at
			 * once without a pagefault.
			 */
			bytes = min_t(unsigned long, PAGE_CACHE_SIZE - offset,
						iov_iter_single_seg_count(i));
			goto again;
		}
		pos += copied;
		written += copied;

		balance_dirty_pages_ratelimited(mapping);

	} while (iov_iter_count(i));

	return written ? written : status;
}

ssize_t
generic_file_buffered_write(struct kiocb *iocb, const struct iovec *iov,
		unsigned long nr_segs, loff_t pos, loff_t *ppos,
		size_t count, ssize_t written)
{
	struct file *file = iocb->ki_filp;
	struct address_space *mapping = file->f_mapping;
	const struct address_space_operations *a_ops = mapping->a_ops;
	struct inode *inode = mapping->host;
	ssize_t status;
	struct iov_iter i;

	iov_iter_init(&i, iov, nr_segs, count, written);
	status = generic_perform_write(file, &i, pos);

	if (likely(status >= 0)) {
		written += status;
		*ppos = pos + status;

		/*
		 * For now, when the user asks for O_SYNC, we'll actually give
		 * O_DSYNC
		 */
		if (unlikely((file->f_flags & O_SYNC) || IS_SYNC(inode))) {
			if (!a_ops->writepage || !is_sync_kiocb(iocb))
				status = generic_osync_inode(inode, mapping,
						OSYNC_METADATA|OSYNC_DATA);
		}
  	}
	
	/*
	 * If we get here for O_DIRECT writes then we must have fallen through
	 * to buffered writes (block instantiation inside i_size).  So we sync
	 * the file data here, to try to honour O_DIRECT expectations.
	 */
	if (unlikely(file->f_flags & O_DIRECT) && written)
		status = filemap_write_and_wait_range(mapping,
					pos, pos + written - 1);

	return written ? written : status;
}
EXPORT_SYMBOL(generic_file_buffered_write);

static ssize_t
__generic_file_aio_write_nolock(struct kiocb *iocb, const struct iovec *iov,
				unsigned long nr_segs, loff_t *ppos)
{
	struct file *file = iocb->ki_filp;
	struct address_space * mapping = file->f_mapping;
	size_t ocount;		/* original count */
	size_t count;		/* after file limit checks */
	struct inode 	*inode = mapping->host;
	loff_t		pos;
	ssize_t		written;
	ssize_t		err;

	ocount = 0;
	err = generic_segment_checks(iov, &nr_segs, &ocount, VERIFY_READ);
	if (err)
		return err;

	count = ocount;
	pos = *ppos;

	vfs_check_frozen(inode->i_sb, SB_FREEZE_WRITE);

	/* We can write back this queue in page reclaim */
	current->backing_dev_info = mapping->backing_dev_info;
	written = 0;

	err = generic_write_checks(file, &pos, &count, S_ISBLK(inode->i_mode));
	if (err)
		goto out;

	if (count == 0)
		goto out;

	err = file_remove_suid(file);
	if (err)
		goto out;

	file_update_time(file);

	/* coalesce the iovecs and go direct-to-BIO for O_DIRECT */
	if (unlikely(file->f_flags & O_DIRECT)) {
		loff_t endbyte;
		ssize_t written_buffered;

		written = generic_file_direct_write(iocb, iov, &nr_segs, pos,
							ppos, count, ocount);
		if (written < 0 || written == count)
			goto out;
		/*
		 * direct-io write to a hole: fall through to buffered I/O
		 * for completing the rest of the request.
		 */
		pos += written;
		count -= written;
		written_buffered = generic_file_buffered_write(iocb, iov,
						nr_segs, pos, ppos, count,
						written);
		/*
		 * If generic_file_buffered_write() retuned a synchronous error
		 * then we want to return the number of bytes which were
		 * direct-written, or the error code if that was zero.  Note
		 * that this differs from normal direct-io semantics, which
		 * will return -EFOO even if some bytes were written.
		 */
		if (written_buffered < 0) {
			err = written_buffered;
			goto out;
		}

		/*
		 * We need to ensure that the page cache pages are written to
		 * disk and invalidated to preserve the expected O_DIRECT
		 * semantics.
		 */
		endbyte = pos + written_buffered - written - 1;
		err = do_sync_mapping_range(file->f_mapping, pos, endbyte,
					    SYNC_FILE_RANGE_WAIT_BEFORE|
					    SYNC_FILE_RANGE_WRITE|
					    SYNC_FILE_RANGE_WAIT_AFTER);
		if (err == 0) {
			written = written_buffered;
			invalidate_mapping_pages(mapping,
						 pos >> PAGE_CACHE_SHIFT,
						 endbyte >> PAGE_CACHE_SHIFT);
		} else {
			/*
			 * We don't know how much we wrote, so just return
			 * the number of bytes which were direct-written
			 */
		}
	} else {
		written = generic_file_buffered_write(iocb, iov, nr_segs,
				pos, ppos, count, written);
	}
out:
	current->backing_dev_info = NULL;
	return written ? written : err;
}

ssize_t generic_file_aio_write_nolock(struct kiocb *iocb,
		const struct iovec *iov, unsigned long nr_segs, loff_t pos)
{
	struct file *file = iocb->ki_filp;
	struct address_space *mapping = file->f_mapping;
	struct inode *inode = mapping->host;
	ssize_t ret;

	BUG_ON(iocb->ki_pos != pos);

	ret = __generic_file_aio_write_nolock(iocb, iov, nr_segs,
			&iocb->ki_pos);

	if (ret > 0 && ((file->f_flags & O_SYNC) || IS_SYNC(inode))) {
		ssize_t err;

		err = sync_page_range_nolock(inode, mapping, pos, ret);
		if (err < 0)
			ret = err;
	}
	return ret;
}
EXPORT_SYMBOL(generic_file_aio_write_nolock);

ssize_t generic_file_aio_write(struct kiocb *iocb, const struct iovec *iov,
		unsigned long nr_segs, loff_t pos)
{
	struct file *file = iocb->ki_filp;
	struct address_space *mapping = file->f_mapping;
	struct inode *inode = mapping->host;
	ssize_t ret;

	BUG_ON(iocb->ki_pos != pos);

	mutex_lock(&inode->i_mutex);
	ret = __generic_file_aio_write_nolock(iocb, iov, nr_segs,
			&iocb->ki_pos);
	mutex_unlock(&inode->i_mutex);

	if (ret > 0 && ((file->f_flags & O_SYNC) || IS_SYNC(inode))) {
		ssize_t err;

		err = sync_page_range(inode, mapping, pos, ret);
		if (err < 0)
			ret = err;
	}
	return ret;
}
EXPORT_SYMBOL(generic_file_aio_write);

/**
 * try_to_release_page() - release old fs-specific metadata on a page
 *
 * @page: the page which the kernel is trying to free
 * @gfp_mask: memory allocation flags (and I/O mode)
 *
 * The address_space is to try to release any data against the page
 * (presumably at page->private).  If the release was successful, return `1'.
 * Otherwise return zero.
 *
 * This may also be called if PG_fscache is set on a page, indicating that the
 * page is known to the local caching routines.
 *
 * The @gfp_mask argument specifies whether I/O may be performed to release
 * this page (__GFP_IO), and whether the call may block (__GFP_WAIT & __GFP_FS).
 *
 */
int try_to_release_page(struct page *page, gfp_t gfp_mask)
{
	struct address_space * const mapping = page->mapping;

	BUG_ON(!PageLocked(page));
	if (PageWriteback(page))
		return 0;

	if (mapping && mapping->a_ops->releasepage)
		return mapping->a_ops->releasepage(page, gfp_mask);
	return try_to_free_buffers(page);
}

EXPORT_SYMBOL(try_to_release_page);<|MERGE_RESOLUTION|>--- conflicted
+++ resolved
@@ -568,13 +568,8 @@
 
 /**
  * add_page_wait_queue - Add an arbitrary waiter to a page's wait queue
-<<<<<<< HEAD
- * @page - Page defining the wait queue of interest
- * @waiter - Waiter to add to the queue
-=======
  * @page: Page defining the wait queue of interest
  * @waiter: Waiter to add to the queue
->>>>>>> 6574612f
  *
  * Add an arbitrary @waiter to the wait queue for the nominated @page.
  */
